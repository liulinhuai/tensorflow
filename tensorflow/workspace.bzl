--- conflicted
+++ resolved
@@ -143,13 +143,8 @@
         sha256 = "df54d805573871d03aaef6d27d45439c18ff6e8db215a3b922b2daefd6914147",
         strip_prefix = "eigen-eigen-ad3bcd81cc49",
         urls = [
-<<<<<<< HEAD
-            "https://mirror.bazel.build/bitbucket.org/eigen/eigen/get/ad3bcd81cc49..tar.gz",
+            "https://mirror.bazel.build/bitbucket.org/eigen/eigen/get/ad3bcd81cc49.tar.gz",
             "https://bitbucket.org/eigen/eigen/get/ad3bcd81cc49.tar.gz",
-=======
-            "https://mirror.bazel.build/bitbucket.org/eigen/eigen/get/88fc23324517.tar.gz",
-            "https://bitbucket.org/eigen/eigen/get/88fc23324517.tar.gz",
->>>>>>> 7e175f8f
         ],
     )
 
