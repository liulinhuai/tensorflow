--- conflicted
+++ resolved
@@ -58,11 +58,7 @@
 # not contain rc or alpha, only numbers.
 # Also update tensorflow/core/public/version.h
 # and tensorflow/tools/pip_package/setup.py
-<<<<<<< HEAD
-VERSION = "2.0.0"
-=======
 VERSION = "1.14.0"
->>>>>>> 6c553ffc
 VERSION_MAJOR = VERSION.split(".")[0]
 
 def if_v2(a):
