--- conflicted
+++ resolved
@@ -1423,16 +1423,13 @@
     name: A name for this operation (optional).
 
   Returns:
-<<<<<<< HEAD
-    Normalized, scaled, offset tensor.
-=======
     the normalized, scaled, offset tensor.
 
   References:
-    Batch Normalization - Accelerating Deep Network Training by Reducing Internal Covariate Shift:
+    Batch Normalization - Accelerating Deep Network Training by Reducing
+    Internal Covariate Shift:
       [Ioffe et al., 2015](http://arxiv.org/abs/1502.03167)
       ([pdf](http://proceedings.mlr.press/v37/ioffe15.pdf))
->>>>>>> d502acb5
   """
   with ops.name_scope(name, "batchnorm", [x, mean, variance, scale, offset]):
     inv = math_ops.rsqrt(variance + variance_epsilon)
@@ -1457,13 +1454,11 @@
     name=None):
   r"""Batch normalization.
 
-<<<<<<< HEAD
+
   See Source: [Batch Normalization: Accelerating Deep Network Training by
   Reducing Internal Covariate Shift; S. Ioffe, C. Szegedy]
   (http://arxiv.org/abs/1502.03167).
 
-=======
->>>>>>> d502acb5
   Args:
     x: Input `Tensor` of 4 dimensions.
     scale: A `Tensor` of 1 dimension for scaling.
@@ -1486,7 +1481,8 @@
     ValueError: If mean or variance is not None when is_training is True.
 
   References:
-    Batch Normalization - Accelerating Deep Network Training by Reducing Internal Covariate Shift:
+    Batch Normalization - Accelerating Deep Network Training by Reducing
+    Internal Covariate Shift:
       [Ioffe et al., 2015](http://proceedings.mlr.press/v37/ioffe15.html)
       ([pdf](http://proceedings.mlr.press/v37/ioffe15.pdf))
   """
@@ -1576,7 +1572,8 @@
      A batch-normalized `t`.
 
   References:
-    Batch Normalization - Accelerating Deep Network Training by Reducing Internal Covariate Shift:
+    Batch Normalization - Accelerating Deep Network Training by Reducing
+    Internal Covariate Shift:
       [Ioffe et al., 2015](http://proceedings.mlr.press/v37/ioffe15.html)
       ([pdf](http://proceedings.mlr.press/v37/ioffe15.pdf))
   """
@@ -2027,7 +2024,8 @@
     A `batch_size` 1-D tensor of per-example NCE losses.
 
   References:
-    Noise-contrastive estimation - A new estimation principle for unnormalized statistical models:
+    Noise-contrastive estimation - A new estimation principle for unnormalized
+    statistical models:
       [Gutmann et al., 2010](http://proceedings.mlr.press/v9/gutmann10a)
       ([pdf](http://proceedings.mlr.press/v9/gutmann10a/gutmann10a.pdf))
   """
@@ -2221,7 +2219,8 @@
 
   References:
     On Using Very Large Target Vocabulary for Neural Machine Translation:
-      [Jean et al., 2014](https://aclanthology.coli.uni-saarland.de/papers/P15-1001/p15-1001)
+      [Jean et al., 2014]
+      (https://aclanthology.coli.uni-saarland.de/papers/P15-1001/p15-1001)
       ([pdf](http://aclweb.org/anthology/P15-1001))
   """
   logits, labels = _compute_sampled_logits(
