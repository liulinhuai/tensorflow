# Copyright 2015 The TensorFlow Authors. All Rights Reserved.
#
# Licensed under the Apache License, Version 2.0 (the "License");
# you may not use this file except in compliance with the License.
# You may obtain a copy of the License at
#
#     http://www.apache.org/licenses/LICENSE-2.0
#
# Unless required by applicable law or agreed to in writing, software
# distributed under the License is distributed on an "AS IS" BASIS,
# WITHOUT WARRANTIES OR CONDITIONS OF ANY KIND, either express or implied.
# See the License for the specific language governing permissions and
# limitations under the License.
# ==============================================================================
"""Module for constructing RNN Cells."""
from __future__ import absolute_import
from __future__ import division
from __future__ import print_function

import collections
import math

from tensorflow.contrib.compiler import jit
from tensorflow.contrib.layers.python.layers import layers
from tensorflow.contrib.rnn.python.ops import core_rnn_cell
from tensorflow.python.framework import dtypes
from tensorflow.python.framework import op_def_registry
from tensorflow.python.framework import ops
from tensorflow.python.framework import tensor_shape
from tensorflow.python.layers import base as base_layer
from tensorflow.python.ops import array_ops
from tensorflow.python.ops import clip_ops
from tensorflow.python.ops import init_ops
from tensorflow.python.ops import math_ops
from tensorflow.python.ops import nn_ops
from tensorflow.python.ops import random_ops
from tensorflow.python.ops import rnn_cell_impl
from tensorflow.python.ops import variable_scope as vs
from tensorflow.python.ops import partitioned_variables
from tensorflow.python.ops import nn_impl
from tensorflow.python.platform import tf_logging as logging
from tensorflow.python.util import nest


def _get_concat_variable(name, shape, dtype, num_shards):
  """Get a sharded variable concatenated into one tensor."""
  sharded_variable = _get_sharded_variable(name, shape, dtype, num_shards)
  if len(sharded_variable) == 1:
    return sharded_variable[0]

  concat_name = name + "/concat"
  concat_full_name = vs.get_variable_scope().name + "/" + concat_name + ":0"
  for value in ops.get_collection(ops.GraphKeys.CONCATENATED_VARIABLES):
    if value.name == concat_full_name:
      return value

  concat_variable = array_ops.concat(sharded_variable, 0, name=concat_name)
  ops.add_to_collection(ops.GraphKeys.CONCATENATED_VARIABLES, concat_variable)
  return concat_variable


def _get_sharded_variable(name, shape, dtype, num_shards):
  """Get a list of sharded variables with the given dtype."""
  if num_shards > shape[0]:
    raise ValueError("Too many shards: shape=%s, num_shards=%d" % (shape,
                                                                   num_shards))
  unit_shard_size = int(math.floor(shape[0] / num_shards))
  remaining_rows = shape[0] - unit_shard_size * num_shards

  shards = []
  for i in range(num_shards):
    current_size = unit_shard_size
    if i < remaining_rows:
      current_size += 1
    shards.append(
        vs.get_variable(
            name + "_%d" % i, [current_size] + shape[1:], dtype=dtype))
  return shards


def _norm(g, b, inp, scope):
  shape = inp.get_shape()[-1:]
  gamma_init = init_ops.constant_initializer(g)
  beta_init = init_ops.constant_initializer(b)
  with vs.variable_scope(scope):
    # Initialize beta and gamma for use by layer_norm.
    vs.get_variable("gamma", shape=shape, initializer=gamma_init)
    vs.get_variable("beta", shape=shape, initializer=beta_init)
  normalized = layers.layer_norm(inp, reuse=True, scope=scope)
  return normalized


class CoupledInputForgetGateLSTMCell(rnn_cell_impl.RNNCell):
  """Long short-term memory unit (LSTM) recurrent network cell.

  The default non-peephole implementation is based on:

    http://www.bioinf.jku.at/publications/older/2604.pdf

  S. Hochreiter and J. Schmidhuber.
  "Long Short-Term Memory". Neural Computation, 9(8):1735-1780, 1997.

  The peephole implementation is based on:

    https://research.google.com/pubs/archive/43905.pdf

  Hasim Sak, Andrew Senior, and Francoise Beaufays.
  "Long short-term memory recurrent neural network architectures for
   large scale acoustic modeling." INTERSPEECH, 2014.

  The coupling of input and forget gate is based on:

    http://arxiv.org/pdf/1503.04069.pdf

  Greff et al. "LSTM: A Search Space Odyssey"

  The class uses optional peep-hole connections, and an optional projection
  layer.
  Layer normalization implementation is based on:

    https://arxiv.org/abs/1607.06450.

  "Layer Normalization"
  Jimmy Lei Ba, Jamie Ryan Kiros, Geoffrey E. Hinton

  and is applied before the internal nonlinearities.

  """

  def __init__(self,
               num_units,
               use_peepholes=False,
               initializer=None,
               num_proj=None,
               proj_clip=None,
               num_unit_shards=1,
               num_proj_shards=1,
               forget_bias=1.0,
               state_is_tuple=True,
               activation=math_ops.tanh,
               reuse=None,
               layer_norm=False,
               norm_gain=1.0,
               norm_shift=0.0):
    """Initialize the parameters for an LSTM cell.

    Args:
      num_units: int, The number of units in the LSTM cell
      use_peepholes: bool, set True to enable diagonal/peephole connections.
      initializer: (optional) The initializer to use for the weight and
        projection matrices.
      num_proj: (optional) int, The output dimensionality for the projection
        matrices.  If None, no projection is performed.
      proj_clip: (optional) A float value.  If `num_proj > 0` and `proj_clip` is
      provided, then the projected values are clipped elementwise to within
      `[-proj_clip, proj_clip]`.
      num_unit_shards: How to split the weight matrix.  If >1, the weight
        matrix is stored across num_unit_shards.
      num_proj_shards: How to split the projection matrix.  If >1, the
        projection matrix is stored across num_proj_shards.
      forget_bias: Biases of the forget gate are initialized by default to 1
        in order to reduce the scale of forgetting at the beginning of
        the training.
      state_is_tuple: If True, accepted and returned states are 2-tuples of
        the `c_state` and `m_state`.  By default (False), they are concatenated
        along the column axis.  This default behavior will soon be deprecated.
      activation: Activation function of the inner states.
      reuse: (optional) Python boolean describing whether to reuse variables
        in an existing scope.  If not `True`, and the existing scope already has
        the given variables, an error is raised.
      layer_norm: If `True`, layer normalization will be applied.
      norm_gain: float, The layer normalization gain initial value. If
        `layer_norm` has been set to `False`, this argument will be ignored.
      norm_shift: float, The layer normalization shift initial value. If
        `layer_norm` has been set to `False`, this argument will be ignored.
    """
    super(CoupledInputForgetGateLSTMCell, self).__init__(_reuse=reuse)
    if not state_is_tuple:
      logging.warn("%s: Using a concatenated state is slower and will soon be "
                   "deprecated.  Use state_is_tuple=True.", self)
    self._num_units = num_units
    self._use_peepholes = use_peepholes
    self._initializer = initializer
    self._num_proj = num_proj
    self._proj_clip = proj_clip
    self._num_unit_shards = num_unit_shards
    self._num_proj_shards = num_proj_shards
    self._forget_bias = forget_bias
    self._state_is_tuple = state_is_tuple
    self._activation = activation
    self._reuse = reuse
    self._layer_norm = layer_norm
    self._norm_gain = norm_gain
    self._norm_shift = norm_shift

    if num_proj:
      self._state_size = (
          rnn_cell_impl.LSTMStateTuple(num_units, num_proj)
          if state_is_tuple else num_units + num_proj)
      self._output_size = num_proj
    else:
      self._state_size = (
          rnn_cell_impl.LSTMStateTuple(num_units, num_units)
          if state_is_tuple else 2 * num_units)
      self._output_size = num_units

  @property
  def state_size(self):
    return self._state_size

  @property
  def output_size(self):
    return self._output_size

  def call(self, inputs, state):
    """Run one step of LSTM.

    Args:
      inputs: input Tensor, 2D, batch x num_units.
      state: if `state_is_tuple` is False, this must be a state Tensor,
        `2-D, batch x state_size`.  If `state_is_tuple` is True, this must be a
        tuple of state Tensors, both `2-D`, with column sizes `c_state` and
        `m_state`.

    Returns:
      A tuple containing:
      - A `2-D, [batch x output_dim]`, Tensor representing the output of the
        LSTM after reading `inputs` when previous state was `state`.
        Here output_dim is:
           num_proj if num_proj was set,
           num_units otherwise.
      - Tensor(s) representing the new state of LSTM after reading `inputs` when
        the previous state was `state`.  Same type and shape(s) as `state`.

    Raises:
      ValueError: If input size cannot be inferred from inputs via
        static shape inference.
    """
    sigmoid = math_ops.sigmoid

    num_proj = self._num_units if self._num_proj is None else self._num_proj

    if self._state_is_tuple:
      (c_prev, m_prev) = state
    else:
      c_prev = array_ops.slice(state, [0, 0], [-1, self._num_units])
      m_prev = array_ops.slice(state, [0, self._num_units], [-1, num_proj])

    dtype = inputs.dtype
    input_size = inputs.get_shape().with_rank(2)[1]
    if input_size.value is None:
      raise ValueError("Could not infer input size from inputs.get_shape()[-1]")
    concat_w = _get_concat_variable(
        "W", [input_size.value + num_proj, 3 * self._num_units], dtype,
        self._num_unit_shards)

    b = vs.get_variable(
        "B",
        shape=[3 * self._num_units],
        initializer=init_ops.zeros_initializer(),
        dtype=dtype)

    # j = new_input, f = forget_gate, o = output_gate
    cell_inputs = array_ops.concat([inputs, m_prev], 1)
    lstm_matrix = math_ops.matmul(cell_inputs, concat_w)

    # If layer nomalization is applied, do not add bias
    if not self._layer_norm:
      lstm_matrix = nn_ops.bias_add(lstm_matrix, b)

    j, f, o = array_ops.split(value=lstm_matrix, num_or_size_splits=3, axis=1)

    # Apply layer normalization
    if self._layer_norm:
      j = _norm(self._norm_gain, self._norm_shift, j, "transform")
      f = _norm(self._norm_gain, self._norm_shift, f, "forget")
      o = _norm(self._norm_gain, self._norm_shift, o, "output")

    # Diagonal connections
    if self._use_peepholes:
      w_f_diag = vs.get_variable(
          "W_F_diag", shape=[self._num_units], dtype=dtype)
      w_o_diag = vs.get_variable(
          "W_O_diag", shape=[self._num_units], dtype=dtype)

    if self._use_peepholes:
      f_act = sigmoid(f + self._forget_bias + w_f_diag * c_prev)
    else:
      f_act = sigmoid(f + self._forget_bias)
    c = (f_act * c_prev + (1 - f_act) * self._activation(j))

    # Apply layer normalization
    if self._layer_norm:
      c = _norm(self._norm_gain, self._norm_shift, c, "state")

    if self._use_peepholes:
      m = sigmoid(o + w_o_diag * c) * self._activation(c)
    else:
      m = sigmoid(o) * self._activation(c)

    if self._num_proj is not None:
      concat_w_proj = _get_concat_variable("W_P",
                                           [self._num_units, self._num_proj],
                                           dtype, self._num_proj_shards)

      m = math_ops.matmul(m, concat_w_proj)
      if self._proj_clip is not None:
        # pylint: disable=invalid-unary-operand-type
        m = clip_ops.clip_by_value(m, -self._proj_clip, self._proj_clip)
        # pylint: enable=invalid-unary-operand-type

    new_state = (
        rnn_cell_impl.LSTMStateTuple(c, m)
        if self._state_is_tuple else array_ops.concat([c, m], 1))
    return m, new_state


class TimeFreqLSTMCell(rnn_cell_impl.RNNCell):
  """Time-Frequency Long short-term memory unit (LSTM) recurrent network cell.

  This implementation is based on:

    Tara N. Sainath and Bo Li
    "Modeling Time-Frequency Patterns with LSTM vs. Convolutional Architectures
    for LVCSR Tasks." submitted to INTERSPEECH, 2016.

  It uses peep-hole connections and optional cell clipping.
  """

<<<<<<< HEAD
  def __init__(self, num_units, use_peepholes=False,
               cell_clip=None, initializer=None,
               num_unit_shards=1, forget_bias=1.0,
               feature_size=None, frequency_skip=1,
=======
  def __init__(self,
               num_units,
               use_peepholes=False,
               cell_clip=None,
               initializer=None,
               num_unit_shards=1,
               forget_bias=1.0,
               feature_size=None,
               frequency_skip=1,
>>>>>>> ad07a86d
               reuse=None):
    """Initialize the parameters for an LSTM cell.

    Args:
      num_units: int, The number of units in the LSTM cell
      use_peepholes: bool, set True to enable diagonal/peephole connections.
      cell_clip: (optional) A float value, if provided the cell state is clipped
        by this value prior to the cell output activation.
      initializer: (optional) The initializer to use for the weight and
        projection matrices.
      num_unit_shards: int, How to split the weight matrix.  If >1, the weight
        matrix is stored across num_unit_shards.
      forget_bias: float, Biases of the forget gate are initialized by default
        to 1 in order to reduce the scale of forgetting at the beginning
        of the training.
      feature_size: int, The size of the input feature the LSTM spans over.
      frequency_skip: int, The amount the LSTM filter is shifted by in
        frequency.
      reuse: (optional) Python boolean describing whether to reuse variables
        in an existing scope.  If not `True`, and the existing scope already has
        the given variables, an error is raised.
    """
    super(TimeFreqLSTMCell, self).__init__(_reuse=reuse)
    self._num_units = num_units
    self._use_peepholes = use_peepholes
    self._cell_clip = cell_clip
    self._initializer = initializer
    self._num_unit_shards = num_unit_shards
    self._forget_bias = forget_bias
    self._feature_size = feature_size
    self._frequency_skip = frequency_skip
    self._state_size = 2 * num_units
    self._output_size = num_units
    self._reuse = reuse

  @property
  def output_size(self):
    return self._output_size

  @property
  def state_size(self):
    return self._state_size

  def call(self, inputs, state):
    """Run one step of LSTM.

    Args:
      inputs: input Tensor, 2D, batch x num_units.
      state: state Tensor, 2D, batch x state_size.

    Returns:
      A tuple containing:
      - A 2D, batch x output_dim, Tensor representing the output of the LSTM
        after reading "inputs" when previous state was "state".
        Here output_dim is num_units.
      - A 2D, batch x state_size, Tensor representing the new state of LSTM
        after reading "inputs" when previous state was "state".
    Raises:
      ValueError: if an input_size was specified and the provided inputs have
        a different dimension.
    """
    sigmoid = math_ops.sigmoid
    tanh = math_ops.tanh

    freq_inputs = self._make_tf_features(inputs)
    dtype = inputs.dtype
    actual_input_size = freq_inputs[0].get_shape().as_list()[1]

    concat_w = _get_concat_variable(
        "W", [actual_input_size + 2 * self._num_units, 4 * self._num_units],
        dtype, self._num_unit_shards)

    b = vs.get_variable(
        "B",
        shape=[4 * self._num_units],
        initializer=init_ops.zeros_initializer(),
        dtype=dtype)

    # Diagonal connections
    if self._use_peepholes:
      w_f_diag = vs.get_variable(
          "W_F_diag", shape=[self._num_units], dtype=dtype)
      w_i_diag = vs.get_variable(
          "W_I_diag", shape=[self._num_units], dtype=dtype)
      w_o_diag = vs.get_variable(
          "W_O_diag", shape=[self._num_units], dtype=dtype)

    # initialize the first freq state to be zero
    m_prev_freq = array_ops.zeros([int(inputs.get_shape()[0]), self._num_units],
                                  dtype)
    for fq in range(len(freq_inputs)):
      c_prev = array_ops.slice(state, [0, 2 * fq * self._num_units],
                               [-1, self._num_units])
      m_prev = array_ops.slice(state, [0, (2 * fq + 1) * self._num_units],
                               [-1, self._num_units])
      # i = input_gate, j = new_input, f = forget_gate, o = output_gate
      cell_inputs = array_ops.concat([freq_inputs[fq], m_prev, m_prev_freq], 1)
      lstm_matrix = nn_ops.bias_add(math_ops.matmul(cell_inputs, concat_w), b)
      i, j, f, o = array_ops.split(
          value=lstm_matrix, num_or_size_splits=4, axis=1)

      if self._use_peepholes:
        c = (
            sigmoid(f + self._forget_bias + w_f_diag * c_prev) * c_prev +
            sigmoid(i + w_i_diag * c_prev) * tanh(j))
      else:
        c = (sigmoid(f + self._forget_bias) * c_prev + sigmoid(i) * tanh(j))

      if self._cell_clip is not None:
        # pylint: disable=invalid-unary-operand-type
        c = clip_ops.clip_by_value(c, -self._cell_clip, self._cell_clip)
        # pylint: enable=invalid-unary-operand-type

      if self._use_peepholes:
        m = sigmoid(o + w_o_diag * c) * tanh(c)
      else:
        m = sigmoid(o) * tanh(c)
      m_prev_freq = m
      if fq == 0:
        state_out = array_ops.concat([c, m], 1)
        m_out = m
      else:
        state_out = array_ops.concat([state_out, c, m], 1)
        m_out = array_ops.concat([m_out, m], 1)
    return m_out, state_out

  def _make_tf_features(self, input_feat):
    """Make the frequency features.

    Args:
      input_feat: input Tensor, 2D, batch x num_units.

    Returns:
      A list of frequency features, with each element containing:
      - A 2D, batch x output_dim, Tensor representing the time-frequency feature
        for that frequency index. Here output_dim is feature_size.
    Raises:
      ValueError: if input_size cannot be inferred from static shape inference.
    """
    input_size = input_feat.get_shape().with_rank(2)[-1].value
    if input_size is None:
      raise ValueError("Cannot infer input_size from static shape inference.")
    num_feats = int(
        (input_size - self._feature_size) / (self._frequency_skip)) + 1
    freq_inputs = []
    for f in range(num_feats):
      cur_input = array_ops.slice(input_feat, [0, f * self._frequency_skip],
                                  [-1, self._feature_size])
      freq_inputs.append(cur_input)
    return freq_inputs


class GridLSTMCell(rnn_cell_impl.RNNCell):
  """Grid Long short-term memory unit (LSTM) recurrent network cell.

  The default is based on:
    Nal Kalchbrenner, Ivo Danihelka and Alex Graves
    "Grid Long Short-Term Memory," Proc. ICLR 2016.
    http://arxiv.org/abs/1507.01526

  When peephole connections are used, the implementation is based on:
    Tara N. Sainath and Bo Li
    "Modeling Time-Frequency Patterns with LSTM vs. Convolutional Architectures
    for LVCSR Tasks." submitted to INTERSPEECH, 2016.

  The code uses optional peephole connections, shared_weights and cell clipping.
  """

  def __init__(self,
               num_units,
               use_peepholes=False,
               share_time_frequency_weights=False,
               cell_clip=None,
               initializer=None,
               num_unit_shards=1,
               forget_bias=1.0,
               feature_size=None,
               frequency_skip=None,
               num_frequency_blocks=None,
               start_freqindex_list=None,
               end_freqindex_list=None,
               couple_input_forget_gates=False,
               state_is_tuple=True,
               reuse=None):
    """Initialize the parameters for an LSTM cell.

    Args:
      num_units: int, The number of units in the LSTM cell
      use_peepholes: (optional) bool, default False. Set True to enable
        diagonal/peephole connections.
      share_time_frequency_weights: (optional) bool, default False. Set True to
        enable shared cell weights between time and frequency LSTMs.
      cell_clip: (optional) A float value, default None, if provided the cell
        state is clipped by this value prior to the cell output activation.
      initializer: (optional) The initializer to use for the weight and
        projection matrices, default None.
      num_unit_shards: (optional) int, default 1, How to split the weight
        matrix. If > 1,the weight matrix is stored across num_unit_shards.
      forget_bias: (optional) float, default 1.0, The initial bias of the
        forget gates, used to reduce the scale of forgetting at the beginning
        of the training.
      feature_size: (optional) int, default None, The size of the input feature
        the LSTM spans over.
      frequency_skip: (optional) int, default None, The amount the LSTM filter
        is shifted by in frequency.
      num_frequency_blocks: [required] A list of frequency blocks needed to
        cover the whole input feature splitting defined by start_freqindex_list
        and end_freqindex_list.
      start_freqindex_list: [optional], list of ints, default None,  The
        starting frequency index for each frequency block.
      end_freqindex_list: [optional], list of ints, default None. The ending
        frequency index for each frequency block.
      couple_input_forget_gates: (optional) bool, default False, Whether to
        couple the input and forget gates, i.e. f_gate = 1.0 - i_gate, to reduce
        model parameters and computation cost.
      state_is_tuple: If True, accepted and returned states are 2-tuples of
        the `c_state` and `m_state`.  By default (False), they are concatenated
        along the column axis.  This default behavior will soon be deprecated.
      reuse: (optional) Python boolean describing whether to reuse variables
        in an existing scope.  If not `True`, and the existing scope already has
        the given variables, an error is raised.
    Raises:
      ValueError: if the num_frequency_blocks list is not specified
    """
    super(GridLSTMCell, self).__init__(_reuse=reuse)
    if not state_is_tuple:
      logging.warn("%s: Using a concatenated state is slower and will soon be "
                   "deprecated.  Use state_is_tuple=True.", self)
    self._num_units = num_units
    self._use_peepholes = use_peepholes
    self._share_time_frequency_weights = share_time_frequency_weights
    self._couple_input_forget_gates = couple_input_forget_gates
    self._state_is_tuple = state_is_tuple
    self._cell_clip = cell_clip
    self._initializer = initializer
    self._num_unit_shards = num_unit_shards
    self._forget_bias = forget_bias
    self._feature_size = feature_size
    self._frequency_skip = frequency_skip
    self._start_freqindex_list = start_freqindex_list
    self._end_freqindex_list = end_freqindex_list
    self._num_frequency_blocks = num_frequency_blocks
    self._total_blocks = 0
    self._reuse = reuse
    if self._num_frequency_blocks is None:
      raise ValueError("Must specify num_frequency_blocks")

    for block_index in range(len(self._num_frequency_blocks)):
      self._total_blocks += int(self._num_frequency_blocks[block_index])
    if state_is_tuple:
      state_names = ""
      for block_index in range(len(self._num_frequency_blocks)):
        for freq_index in range(self._num_frequency_blocks[block_index]):
          name_prefix = "state_f%02d_b%02d" % (freq_index, block_index)
          state_names += ("%s_c, %s_m," % (name_prefix, name_prefix))
      self._state_tuple_type = collections.namedtuple("GridLSTMStateTuple",
                                                      state_names.strip(","))
      self._state_size = self._state_tuple_type(*(
          [num_units, num_units] * self._total_blocks))
    else:
      self._state_tuple_type = None
      self._state_size = num_units * self._total_blocks * 2
    self._output_size = num_units * self._total_blocks * 2

  @property
  def output_size(self):
    return self._output_size

  @property
  def state_size(self):
    return self._state_size

  @property
  def state_tuple_type(self):
    return self._state_tuple_type

  def call(self, inputs, state):
    """Run one step of LSTM.

    Args:
      inputs: input Tensor, 2D, [batch, feature_size].
      state: Tensor or tuple of Tensors, 2D, [batch, state_size], depends on the
        flag self._state_is_tuple.

    Returns:
      A tuple containing:
      - A 2D, [batch, output_dim], Tensor representing the output of the LSTM
        after reading "inputs" when previous state was "state".
        Here output_dim is num_units.
      - A 2D, [batch, state_size], Tensor representing the new state of LSTM
        after reading "inputs" when previous state was "state".
    Raises:
      ValueError: if an input_size was specified and the provided inputs have
        a different dimension.
    """
    batch_size = inputs.shape[0].value or array_ops.shape(inputs)[0]
    freq_inputs = self._make_tf_features(inputs)
    m_out_lst = []
    state_out_lst = []
    for block in range(len(freq_inputs)):
      m_out_lst_current, state_out_lst_current = self._compute(
          freq_inputs[block],
          block,
          state,
          batch_size,
          state_is_tuple=self._state_is_tuple)
      m_out_lst.extend(m_out_lst_current)
      state_out_lst.extend(state_out_lst_current)
    if self._state_is_tuple:
      state_out = self._state_tuple_type(*state_out_lst)
    else:
      state_out = array_ops.concat(state_out_lst, 1)
    m_out = array_ops.concat(m_out_lst, 1)
    return m_out, state_out

  def _compute(self,
               freq_inputs,
               block,
               state,
               batch_size,
               state_prefix="state",
               state_is_tuple=True):
    """Run the actual computation of one step LSTM.

    Args:
      freq_inputs: list of Tensors, 2D, [batch, feature_size].
      block: int, current frequency block index to process.
      state: Tensor or tuple of Tensors, 2D, [batch, state_size], it depends on
        the flag state_is_tuple.
      batch_size: int32, batch size.
      state_prefix: (optional) string, name prefix for states, defaults to
        "state".
      state_is_tuple: boolean, indicates whether the state is a tuple or Tensor.

    Returns:
      A tuple, containing:
      - A list of [batch, output_dim] Tensors, representing the output of the
        LSTM given the inputs and state.
      - A list of [batch, state_size] Tensors, representing the LSTM state
        values given the inputs and previous state.
    """
    sigmoid = math_ops.sigmoid
    tanh = math_ops.tanh
    num_gates = 3 if self._couple_input_forget_gates else 4
    dtype = freq_inputs[0].dtype
    actual_input_size = freq_inputs[0].get_shape().as_list()[1]

    concat_w_f = _get_concat_variable(
        "W_f_%d" % block,
        [actual_input_size + 2 * self._num_units, num_gates * self._num_units],
        dtype, self._num_unit_shards)
    b_f = vs.get_variable(
        "B_f_%d" % block,
        shape=[num_gates * self._num_units],
        initializer=init_ops.zeros_initializer(),
        dtype=dtype)
    if not self._share_time_frequency_weights:
      concat_w_t = _get_concat_variable("W_t_%d" % block, [
          actual_input_size + 2 * self._num_units, num_gates * self._num_units
      ], dtype, self._num_unit_shards)
      b_t = vs.get_variable(
          "B_t_%d" % block,
          shape=[num_gates * self._num_units],
          initializer=init_ops.zeros_initializer(),
          dtype=dtype)

    if self._use_peepholes:
      # Diagonal connections
      if not self._couple_input_forget_gates:
        w_f_diag_freqf = vs.get_variable(
            "W_F_diag_freqf_%d" % block, shape=[self._num_units], dtype=dtype)
        w_f_diag_freqt = vs.get_variable(
            "W_F_diag_freqt_%d" % block, shape=[self._num_units], dtype=dtype)
      w_i_diag_freqf = vs.get_variable(
          "W_I_diag_freqf_%d" % block, shape=[self._num_units], dtype=dtype)
      w_i_diag_freqt = vs.get_variable(
          "W_I_diag_freqt_%d" % block, shape=[self._num_units], dtype=dtype)
      w_o_diag_freqf = vs.get_variable(
          "W_O_diag_freqf_%d" % block, shape=[self._num_units], dtype=dtype)
      w_o_diag_freqt = vs.get_variable(
          "W_O_diag_freqt_%d" % block, shape=[self._num_units], dtype=dtype)
      if not self._share_time_frequency_weights:
        if not self._couple_input_forget_gates:
          w_f_diag_timef = vs.get_variable(
              "W_F_diag_timef_%d" % block, shape=[self._num_units], dtype=dtype)
          w_f_diag_timet = vs.get_variable(
              "W_F_diag_timet_%d" % block, shape=[self._num_units], dtype=dtype)
        w_i_diag_timef = vs.get_variable(
            "W_I_diag_timef_%d" % block, shape=[self._num_units], dtype=dtype)
        w_i_diag_timet = vs.get_variable(
            "W_I_diag_timet_%d" % block, shape=[self._num_units], dtype=dtype)
        w_o_diag_timef = vs.get_variable(
            "W_O_diag_timef_%d" % block, shape=[self._num_units], dtype=dtype)
        w_o_diag_timet = vs.get_variable(
            "W_O_diag_timet_%d" % block, shape=[self._num_units], dtype=dtype)

    # initialize the first freq state to be zero
    m_prev_freq = array_ops.zeros([batch_size, self._num_units], dtype)
    c_prev_freq = array_ops.zeros([batch_size, self._num_units], dtype)
    for freq_index in range(len(freq_inputs)):
      if state_is_tuple:
        name_prefix = "%s_f%02d_b%02d" % (state_prefix, freq_index, block)
        c_prev_time = getattr(state, name_prefix + "_c")
        m_prev_time = getattr(state, name_prefix + "_m")
      else:
        c_prev_time = array_ops.slice(
            state, [0, 2 * freq_index * self._num_units], [-1, self._num_units])
        m_prev_time = array_ops.slice(
            state, [0, (2 * freq_index + 1) * self._num_units],
            [-1, self._num_units])

      # i = input_gate, j = new_input, f = forget_gate, o = output_gate
      cell_inputs = array_ops.concat(
          [freq_inputs[freq_index], m_prev_time, m_prev_freq], 1)

      # F-LSTM
      lstm_matrix_freq = nn_ops.bias_add(
          math_ops.matmul(cell_inputs, concat_w_f), b_f)
      if self._couple_input_forget_gates:
        i_freq, j_freq, o_freq = array_ops.split(
            value=lstm_matrix_freq, num_or_size_splits=num_gates, axis=1)
        f_freq = None
      else:
        i_freq, j_freq, f_freq, o_freq = array_ops.split(
            value=lstm_matrix_freq, num_or_size_splits=num_gates, axis=1)
      # T-LSTM
      if self._share_time_frequency_weights:
        i_time = i_freq
        j_time = j_freq
        f_time = f_freq
        o_time = o_freq
      else:
        lstm_matrix_time = nn_ops.bias_add(
            math_ops.matmul(cell_inputs, concat_w_t), b_t)
        if self._couple_input_forget_gates:
          i_time, j_time, o_time = array_ops.split(
              value=lstm_matrix_time, num_or_size_splits=num_gates, axis=1)
          f_time = None
        else:
          i_time, j_time, f_time, o_time = array_ops.split(
              value=lstm_matrix_time, num_or_size_splits=num_gates, axis=1)

      # F-LSTM c_freq
      # input gate activations
      if self._use_peepholes:
        i_freq_g = sigmoid(i_freq + w_i_diag_freqf * c_prev_freq +
                           w_i_diag_freqt * c_prev_time)
      else:
        i_freq_g = sigmoid(i_freq)
      # forget gate activations
      if self._couple_input_forget_gates:
        f_freq_g = 1.0 - i_freq_g
      else:
        if self._use_peepholes:
          f_freq_g = sigmoid(f_freq + self._forget_bias + w_f_diag_freqf *
                             c_prev_freq + w_f_diag_freqt * c_prev_time)
        else:
          f_freq_g = sigmoid(f_freq + self._forget_bias)
      # cell state
      c_freq = f_freq_g * c_prev_freq + i_freq_g * tanh(j_freq)
      if self._cell_clip is not None:
        # pylint: disable=invalid-unary-operand-type
        c_freq = clip_ops.clip_by_value(c_freq, -self._cell_clip,
                                        self._cell_clip)
        # pylint: enable=invalid-unary-operand-type

      # T-LSTM c_freq
      # input gate activations
      if self._use_peepholes:
        if self._share_time_frequency_weights:
          i_time_g = sigmoid(i_time + w_i_diag_freqf * c_prev_freq +
                             w_i_diag_freqt * c_prev_time)
        else:
          i_time_g = sigmoid(i_time + w_i_diag_timef * c_prev_freq +
                             w_i_diag_timet * c_prev_time)
      else:
        i_time_g = sigmoid(i_time)
      # forget gate activations
      if self._couple_input_forget_gates:
        f_time_g = 1.0 - i_time_g
      else:
        if self._use_peepholes:
          if self._share_time_frequency_weights:
            f_time_g = sigmoid(f_time + self._forget_bias + w_f_diag_freqf *
                               c_prev_freq + w_f_diag_freqt * c_prev_time)
          else:
            f_time_g = sigmoid(f_time + self._forget_bias + w_f_diag_timef *
                               c_prev_freq + w_f_diag_timet * c_prev_time)
        else:
          f_time_g = sigmoid(f_time + self._forget_bias)
      # cell state
      c_time = f_time_g * c_prev_time + i_time_g * tanh(j_time)
      if self._cell_clip is not None:
        # pylint: disable=invalid-unary-operand-type
        c_time = clip_ops.clip_by_value(c_time, -self._cell_clip,
                                        self._cell_clip)
        # pylint: enable=invalid-unary-operand-type

      # F-LSTM m_freq
      if self._use_peepholes:
        m_freq = sigmoid(o_freq + w_o_diag_freqf * c_freq +
                         w_o_diag_freqt * c_time) * tanh(c_freq)
      else:
        m_freq = sigmoid(o_freq) * tanh(c_freq)

      # T-LSTM m_time
      if self._use_peepholes:
        if self._share_time_frequency_weights:
          m_time = sigmoid(o_time + w_o_diag_freqf * c_freq +
                           w_o_diag_freqt * c_time) * tanh(c_time)
        else:
          m_time = sigmoid(o_time + w_o_diag_timef * c_freq +
                           w_o_diag_timet * c_time) * tanh(c_time)
      else:
        m_time = sigmoid(o_time) * tanh(c_time)

      m_prev_freq = m_freq
      c_prev_freq = c_freq
      # Concatenate the outputs for T-LSTM and F-LSTM for each shift
      if freq_index == 0:
        state_out_lst = [c_time, m_time]
        m_out_lst = [m_time, m_freq]
      else:
        state_out_lst.extend([c_time, m_time])
        m_out_lst.extend([m_time, m_freq])

    return m_out_lst, state_out_lst

  def _make_tf_features(self, input_feat, slice_offset=0):
    """Make the frequency features.

    Args:
      input_feat: input Tensor, 2D, [batch, num_units].
      slice_offset: (optional) Python int, default 0, the slicing offset is only
        used for the backward processing in the BidirectionalGridLSTMCell. It
        specifies a different starting point instead of always 0 to enable the
        forward and backward processing look at different frequency blocks.

    Returns:
      A list of frequency features, with each element containing:
      - A 2D, [batch, output_dim], Tensor representing the time-frequency
        feature for that frequency index. Here output_dim is feature_size.
    Raises:
      ValueError: if input_size cannot be inferred from static shape inference.
    """
    input_size = input_feat.get_shape().with_rank(2)[-1].value
    if input_size is None:
      raise ValueError("Cannot infer input_size from static shape inference.")
    if slice_offset > 0:
      # Padding to the end
      inputs = array_ops.pad(input_feat,
                             array_ops.constant(
                                 [0, 0, 0, slice_offset],
                                 shape=[2, 2],
                                 dtype=dtypes.int32), "CONSTANT")
    elif slice_offset < 0:
      # Padding to the front
      inputs = array_ops.pad(input_feat,
                             array_ops.constant(
                                 [0, 0, -slice_offset, 0],
                                 shape=[2, 2],
                                 dtype=dtypes.int32), "CONSTANT")
      slice_offset = 0
    else:
      inputs = input_feat
    freq_inputs = []
    if not self._start_freqindex_list:
      if len(self._num_frequency_blocks) != 1:
        raise ValueError("Length of num_frequency_blocks"
                         " is not 1, but instead is %d",
                         len(self._num_frequency_blocks))
      num_feats = int(
          (input_size - self._feature_size) / (self._frequency_skip)) + 1
      if num_feats != self._num_frequency_blocks[0]:
        raise ValueError(
            "Invalid num_frequency_blocks, requires %d but gets %d, please"
            " check the input size and filter config are correct." %
            (self._num_frequency_blocks[0], num_feats))
      block_inputs = []
      for f in range(num_feats):
        cur_input = array_ops.slice(
            inputs, [0, slice_offset + f * self._frequency_skip],
            [-1, self._feature_size])
        block_inputs.append(cur_input)
      freq_inputs.append(block_inputs)
    else:
      if len(self._start_freqindex_list) != len(self._end_freqindex_list):
        raise ValueError("Length of start and end freqindex_list"
                         " does not match %d %d",
                         len(self._start_freqindex_list),
                         len(self._end_freqindex_list))
      if len(self._num_frequency_blocks) != len(self._start_freqindex_list):
        raise ValueError("Length of num_frequency_blocks"
                         " is not equal to start_freqindex_list %d %d",
                         len(self._num_frequency_blocks),
                         len(self._start_freqindex_list))
      for b in range(len(self._start_freqindex_list)):
        start_index = self._start_freqindex_list[b]
        end_index = self._end_freqindex_list[b]
        cur_size = end_index - start_index
        block_feats = int(
            (cur_size - self._feature_size) / (self._frequency_skip)) + 1
        if block_feats != self._num_frequency_blocks[b]:
          raise ValueError(
              "Invalid num_frequency_blocks, requires %d but gets %d, please"
              " check the input size and filter config are correct." %
              (self._num_frequency_blocks[b], block_feats))
        block_inputs = []
        for f in range(block_feats):
          cur_input = array_ops.slice(
              inputs,
              [0, start_index + slice_offset + f * self._frequency_skip],
              [-1, self._feature_size])
          block_inputs.append(cur_input)
        freq_inputs.append(block_inputs)
    return freq_inputs


class BidirectionalGridLSTMCell(GridLSTMCell):
  """Bidirectional GridLstm cell.

  The bidirection connection is only used in the frequency direction, which
  hence doesn't affect the time direction's real-time processing that is
  required for online recognition systems.
  The current implementation uses different weights for the two directions.
  """

  def __init__(self,
               num_units,
               use_peepholes=False,
               share_time_frequency_weights=False,
               cell_clip=None,
               initializer=None,
               num_unit_shards=1,
               forget_bias=1.0,
               feature_size=None,
               frequency_skip=None,
               num_frequency_blocks=None,
               start_freqindex_list=None,
               end_freqindex_list=None,
               couple_input_forget_gates=False,
               backward_slice_offset=0,
               reuse=None):
    """Initialize the parameters for an LSTM cell.

    Args:
      num_units: int, The number of units in the LSTM cell
      use_peepholes: (optional) bool, default False. Set True to enable
        diagonal/peephole connections.
      share_time_frequency_weights: (optional) bool, default False. Set True to
        enable shared cell weights between time and frequency LSTMs.
      cell_clip: (optional) A float value, default None, if provided the cell
        state is clipped by this value prior to the cell output activation.
      initializer: (optional) The initializer to use for the weight and
        projection matrices, default None.
      num_unit_shards: (optional) int, default 1, How to split the weight
        matrix. If > 1,the weight matrix is stored across num_unit_shards.
      forget_bias: (optional) float, default 1.0, The initial bias of the
        forget gates, used to reduce the scale of forgetting at the beginning
        of the training.
      feature_size: (optional) int, default None, The size of the input feature
        the LSTM spans over.
      frequency_skip: (optional) int, default None, The amount the LSTM filter
        is shifted by in frequency.
      num_frequency_blocks: [required] A list of frequency blocks needed to
        cover the whole input feature splitting defined by start_freqindex_list
        and end_freqindex_list.
      start_freqindex_list: [optional], list of ints, default None,  The
        starting frequency index for each frequency block.
      end_freqindex_list: [optional], list of ints, default None. The ending
        frequency index for each frequency block.
      couple_input_forget_gates: (optional) bool, default False, Whether to
        couple the input and forget gates, i.e. f_gate = 1.0 - i_gate, to reduce
        model parameters and computation cost.
      backward_slice_offset: (optional) int32, default 0, the starting offset to
        slice the feature for backward processing.
      reuse: (optional) Python boolean describing whether to reuse variables
        in an existing scope.  If not `True`, and the existing scope already has
        the given variables, an error is raised.
    """
    super(BidirectionalGridLSTMCell, self).__init__(
        num_units, use_peepholes, share_time_frequency_weights, cell_clip,
        initializer, num_unit_shards, forget_bias, feature_size, frequency_skip,
        num_frequency_blocks, start_freqindex_list, end_freqindex_list,
        couple_input_forget_gates, True, reuse)
    self._backward_slice_offset = int(backward_slice_offset)
    state_names = ""
    for direction in ["fwd", "bwd"]:
      for block_index in range(len(self._num_frequency_blocks)):
        for freq_index in range(self._num_frequency_blocks[block_index]):
          name_prefix = "%s_state_f%02d_b%02d" % (direction, freq_index,
                                                  block_index)
          state_names += ("%s_c, %s_m," % (name_prefix, name_prefix))
    self._state_tuple_type = collections.namedtuple(
        "BidirectionalGridLSTMStateTuple", state_names.strip(","))
    self._state_size = self._state_tuple_type(*(
        [num_units, num_units] * self._total_blocks * 2))
    self._output_size = 2 * num_units * self._total_blocks * 2

  def call(self, inputs, state):
    """Run one step of LSTM.

    Args:
      inputs: input Tensor, 2D, [batch, num_units].
      state: tuple of Tensors, 2D, [batch, state_size].

    Returns:
      A tuple containing:
      - A 2D, [batch, output_dim], Tensor representing the output of the LSTM
        after reading "inputs" when previous state was "state".
        Here output_dim is num_units.
      - A 2D, [batch, state_size], Tensor representing the new state of LSTM
        after reading "inputs" when previous state was "state".
    Raises:
      ValueError: if an input_size was specified and the provided inputs have
        a different dimension.
    """
    batch_size = inputs.shape[0].value or array_ops.shape(inputs)[0]
    fwd_inputs = self._make_tf_features(inputs)
    if self._backward_slice_offset:
      bwd_inputs = self._make_tf_features(inputs, self._backward_slice_offset)
    else:
      bwd_inputs = fwd_inputs

    # Forward processing
    with vs.variable_scope("fwd"):
      fwd_m_out_lst = []
      fwd_state_out_lst = []
      for block in range(len(fwd_inputs)):
        fwd_m_out_lst_current, fwd_state_out_lst_current = self._compute(
            fwd_inputs[block],
            block,
            state,
            batch_size,
            state_prefix="fwd_state",
            state_is_tuple=True)
        fwd_m_out_lst.extend(fwd_m_out_lst_current)
        fwd_state_out_lst.extend(fwd_state_out_lst_current)
    # Backward processing
    bwd_m_out_lst = []
    bwd_state_out_lst = []
    with vs.variable_scope("bwd"):
      for block in range(len(bwd_inputs)):
        # Reverse the blocks
        bwd_inputs_reverse = bwd_inputs[block][::-1]
        bwd_m_out_lst_current, bwd_state_out_lst_current = self._compute(
            bwd_inputs_reverse,
            block,
            state,
            batch_size,
            state_prefix="bwd_state",
            state_is_tuple=True)
        bwd_m_out_lst.extend(bwd_m_out_lst_current)
        bwd_state_out_lst.extend(bwd_state_out_lst_current)
    state_out = self._state_tuple_type(*(fwd_state_out_lst + bwd_state_out_lst))
    # Outputs are always concated as it is never used separately.
    m_out = array_ops.concat(fwd_m_out_lst + bwd_m_out_lst, 1)
    return m_out, state_out


# pylint: disable=protected-access
_Linear = core_rnn_cell._Linear  # pylint: disable=invalid-name

# pylint: enable=protected-access


class AttentionCellWrapper(rnn_cell_impl.RNNCell):
  """Basic attention cell wrapper.

  Implementation based on https://arxiv.org/abs/1409.0473.
  """

  def __init__(self,
               cell,
               attn_length,
               attn_size=None,
               attn_vec_size=None,
               input_size=None,
               state_is_tuple=True,
               reuse=None):
    """Create a cell with attention.

    Args:
      cell: an RNNCell, an attention is added to it.
      attn_length: integer, the size of an attention window.
      attn_size: integer, the size of an attention vector. Equal to
          cell.output_size by default.
      attn_vec_size: integer, the number of convolutional features calculated
          on attention state and a size of the hidden layer built from
          base cell state. Equal attn_size to by default.
      input_size: integer, the size of a hidden linear layer,
          built from inputs and attention. Derived from the input tensor
          by default.
      state_is_tuple: If True, accepted and returned states are n-tuples, where
        `n = len(cells)`.  By default (False), the states are all
        concatenated along the column axis.
      reuse: (optional) Python boolean describing whether to reuse variables
        in an existing scope.  If not `True`, and the existing scope already has
        the given variables, an error is raised.

    Raises:
      TypeError: if cell is not an RNNCell.
      ValueError: if cell returns a state tuple but the flag
          `state_is_tuple` is `False` or if attn_length is zero or less.
    """
    super(AttentionCellWrapper, self).__init__(_reuse=reuse)
    if not rnn_cell_impl._like_rnncell(cell):  # pylint: disable=protected-access
      raise TypeError("The parameter cell is not RNNCell.")
    if nest.is_sequence(cell.state_size) and not state_is_tuple:
      raise ValueError(
          "Cell returns tuple of states, but the flag "
          "state_is_tuple is not set. State size is: %s" % str(cell.state_size))
    if attn_length <= 0:
      raise ValueError(
          "attn_length should be greater than zero, got %s" % str(attn_length))
    if not state_is_tuple:
      logging.warn("%s: Using a concatenated state is slower and will soon be "
                   "deprecated.  Use state_is_tuple=True.", self)
    if attn_size is None:
      attn_size = cell.output_size
    if attn_vec_size is None:
      attn_vec_size = attn_size
    self._state_is_tuple = state_is_tuple
    self._cell = cell
    self._attn_vec_size = attn_vec_size
    self._input_size = input_size
    self._attn_size = attn_size
    self._attn_length = attn_length
    self._reuse = reuse
    self._linear1 = None
    self._linear2 = None
    self._linear3 = None

  @property
  def state_size(self):
    size = (self._cell.state_size, self._attn_size,
            self._attn_size * self._attn_length)
    if self._state_is_tuple:
      return size
    else:
      return sum(list(size))

  @property
  def output_size(self):
    return self._attn_size

  def call(self, inputs, state):
    """Long short-term memory cell with attention (LSTMA)."""
    if self._state_is_tuple:
      state, attns, attn_states = state
    else:
      states = state
      state = array_ops.slice(states, [0, 0], [-1, self._cell.state_size])
      attns = array_ops.slice(states, [0, self._cell.state_size],
                              [-1, self._attn_size])
      attn_states = array_ops.slice(
          states, [0, self._cell.state_size + self._attn_size],
          [-1, self._attn_size * self._attn_length])
    attn_states = array_ops.reshape(attn_states,
                                    [-1, self._attn_length, self._attn_size])
    input_size = self._input_size
    if input_size is None:
      input_size = inputs.get_shape().as_list()[1]
    if self._linear1 is None:
      self._linear1 = _Linear([inputs, attns], input_size, True)
    inputs = self._linear1([inputs, attns])
    cell_output, new_state = self._cell(inputs, state)
    if self._state_is_tuple:
      new_state_cat = array_ops.concat(nest.flatten(new_state), 1)
    else:
      new_state_cat = new_state
    new_attns, new_attn_states = self._attention(new_state_cat, attn_states)
    with vs.variable_scope("attn_output_projection"):
      if self._linear2 is None:
        self._linear2 = _Linear([cell_output, new_attns], self._attn_size, True)
      output = self._linear2([cell_output, new_attns])
    new_attn_states = array_ops.concat(
        [new_attn_states, array_ops.expand_dims(output, 1)], 1)
    new_attn_states = array_ops.reshape(
        new_attn_states, [-1, self._attn_length * self._attn_size])
    new_state = (new_state, new_attns, new_attn_states)
    if not self._state_is_tuple:
      new_state = array_ops.concat(list(new_state), 1)
    return output, new_state

  def _attention(self, query, attn_states):
    conv2d = nn_ops.conv2d
    reduce_sum = math_ops.reduce_sum
    softmax = nn_ops.softmax
    tanh = math_ops.tanh

    with vs.variable_scope("attention"):
      k = vs.get_variable("attn_w",
                          [1, 1, self._attn_size, self._attn_vec_size])
      v = vs.get_variable("attn_v", [self._attn_vec_size])
      hidden = array_ops.reshape(attn_states,
                                 [-1, self._attn_length, 1, self._attn_size])
      hidden_features = conv2d(hidden, k, [1, 1, 1, 1], "SAME")
      if self._linear3 is None:
        self._linear3 = _Linear(query, self._attn_vec_size, True)
      y = self._linear3(query)
      y = array_ops.reshape(y, [-1, 1, 1, self._attn_vec_size])
      s = reduce_sum(v * tanh(hidden_features + y), [2, 3])
      a = softmax(s)
      d = reduce_sum(
          array_ops.reshape(a, [-1, self._attn_length, 1, 1]) * hidden, [1, 2])
      new_attns = array_ops.reshape(d, [-1, self._attn_size])
      new_attn_states = array_ops.slice(attn_states, [0, 1, 0], [-1, -1, -1])
      return new_attns, new_attn_states


class HighwayWrapper(rnn_cell_impl.RNNCell):
  """RNNCell wrapper that adds highway connection on cell input and output.

  Based on:
    R. K. Srivastava, K. Greff, and J. Schmidhuber, "Highway networks",
    arXiv preprint arXiv:1505.00387, 2015.
    https://arxiv.org/abs/1505.00387
  """

  def __init__(self,
               cell,
               couple_carry_transform_gates=True,
               carry_bias_init=1.0):
    """Constructs a `HighwayWrapper` for `cell`.

    Args:
      cell: An instance of `RNNCell`.
      couple_carry_transform_gates: boolean, should the Carry and Transform gate
        be coupled.
      carry_bias_init: float, carry gates bias initialization.
    """
    self._cell = cell
    self._couple_carry_transform_gates = couple_carry_transform_gates
    self._carry_bias_init = carry_bias_init

  @property
  def state_size(self):
    return self._cell.state_size

  @property
  def output_size(self):
    return self._cell.output_size

  def zero_state(self, batch_size, dtype):
    with ops.name_scope(type(self).__name__ + "ZeroState", values=[batch_size]):
      return self._cell.zero_state(batch_size, dtype)

  def _highway(self, inp, out):
    input_size = inp.get_shape().with_rank(2)[1].value
    carry_weight = vs.get_variable("carry_w", [input_size, input_size])
    carry_bias = vs.get_variable(
        "carry_b", [input_size],
        initializer=init_ops.constant_initializer(self._carry_bias_init))
    carry = math_ops.sigmoid(nn_ops.xw_plus_b(inp, carry_weight, carry_bias))
    if self._couple_carry_transform_gates:
      transform = 1 - carry
    else:
      transform_weight = vs.get_variable("transform_w",
                                         [input_size, input_size])
      transform_bias = vs.get_variable(
          "transform_b", [input_size],
          initializer=init_ops.constant_initializer(-self._carry_bias_init))
      transform = math_ops.sigmoid(
          nn_ops.xw_plus_b(inp, transform_weight, transform_bias))
    return inp * carry + out * transform

  def __call__(self, inputs, state, scope=None):
    """Run the cell and add its inputs to its outputs.

    Args:
      inputs: cell inputs.
      state: cell state.
      scope: optional cell scope.

    Returns:
      Tuple of cell outputs and new state.

    Raises:
      TypeError: If cell inputs and outputs have different structure (type).
      ValueError: If cell inputs and outputs have different structure (value).
    """
    outputs, new_state = self._cell(inputs, state, scope=scope)
    nest.assert_same_structure(inputs, outputs)

    # Ensure shapes match
    def assert_shape_match(inp, out):
      inp.get_shape().assert_is_compatible_with(out.get_shape())

    nest.map_structure(assert_shape_match, inputs, outputs)
    res_outputs = nest.map_structure(self._highway, inputs, outputs)
    return (res_outputs, new_state)


class LayerNormBasicLSTMCell(rnn_cell_impl.RNNCell):
  """LSTM unit with layer normalization and recurrent dropout.

  This class adds layer normalization and recurrent dropout to a
  basic LSTM unit. Layer normalization implementation is based on:

    https://arxiv.org/abs/1607.06450.

  "Layer Normalization"
  Jimmy Lei Ba, Jamie Ryan Kiros, Geoffrey E. Hinton

  and is applied before the internal nonlinearities.
  Recurrent dropout is base on:

    https://arxiv.org/abs/1603.05118

  "Recurrent Dropout without Memory Loss"
  Stanislau Semeniuta, Aliaksei Severyn, Erhardt Barth.
  """

  def __init__(self,
               num_units,
               forget_bias=1.0,
               input_size=None,
               activation=math_ops.tanh,
               layer_norm=True,
               norm_gain=1.0,
               norm_shift=0.0,
               dropout_keep_prob=1.0,
               dropout_prob_seed=None,
               reuse=None):
    """Initializes the basic LSTM cell.

    Args:
      num_units: int, The number of units in the LSTM cell.
      forget_bias: float, The bias added to forget gates (see above).
      input_size: Deprecated and unused.
      activation: Activation function of the inner states.
      layer_norm: If `True`, layer normalization will be applied.
      norm_gain: float, The layer normalization gain initial value. If
        `layer_norm` has been set to `False`, this argument will be ignored.
      norm_shift: float, The layer normalization shift initial value. If
        `layer_norm` has been set to `False`, this argument will be ignored.
      dropout_keep_prob: unit Tensor or float between 0 and 1 representing the
        recurrent dropout probability value. If float and 1.0, no dropout will
        be applied.
      dropout_prob_seed: (optional) integer, the randomness seed.
      reuse: (optional) Python boolean describing whether to reuse variables
        in an existing scope.  If not `True`, and the existing scope already has
        the given variables, an error is raised.
    """
    super(LayerNormBasicLSTMCell, self).__init__(_reuse=reuse)

    if input_size is not None:
      logging.warn("%s: The input_size parameter is deprecated.", self)

    self._num_units = num_units
    self._activation = activation
    self._forget_bias = forget_bias
    self._keep_prob = dropout_keep_prob
    self._seed = dropout_prob_seed
    self._layer_norm = layer_norm
    self._norm_gain = norm_gain
    self._norm_shift = norm_shift
    self._reuse = reuse

  @property
  def state_size(self):
    return rnn_cell_impl.LSTMStateTuple(self._num_units, self._num_units)

  @property
  def output_size(self):
    return self._num_units

  def _norm(self, inp, scope, dtype=dtypes.float32):
    shape = inp.get_shape()[-1:]
    gamma_init = init_ops.constant_initializer(self._norm_gain)
    beta_init = init_ops.constant_initializer(self._norm_shift)
    with vs.variable_scope(scope):
      # Initialize beta and gamma for use by layer_norm.
      vs.get_variable("gamma", shape=shape, initializer=gamma_init, dtype=dtype)
      vs.get_variable("beta", shape=shape, initializer=beta_init, dtype=dtype)
    normalized = layers.layer_norm(inp, reuse=True, scope=scope)
    return normalized

  def _linear(self, args):
    out_size = 4 * self._num_units
    proj_size = args.get_shape()[-1]
    dtype = args.dtype
    weights = vs.get_variable("kernel", [proj_size, out_size], dtype=dtype)
    out = math_ops.matmul(args, weights)
    if not self._layer_norm:
      bias = vs.get_variable("bias", [out_size], dtype=dtype)
      out = nn_ops.bias_add(out, bias)
    return out

  def call(self, inputs, state):
    """LSTM cell with layer normalization and recurrent dropout."""
    c, h = state
    args = array_ops.concat([inputs, h], 1)
    concat = self._linear(args)
    dtype = args.dtype

    i, j, f, o = array_ops.split(value=concat, num_or_size_splits=4, axis=1)
    if self._layer_norm:
      i = self._norm(i, "input", dtype=dtype)
      j = self._norm(j, "transform", dtype=dtype)
      f = self._norm(f, "forget", dtype=dtype)
      o = self._norm(o, "output", dtype=dtype)

    g = self._activation(j)
    if (not isinstance(self._keep_prob, float)) or self._keep_prob < 1:
      g = nn_ops.dropout(g, self._keep_prob, seed=self._seed)

    new_c = (
        c * math_ops.sigmoid(f + self._forget_bias) + math_ops.sigmoid(i) * g)
    if self._layer_norm:
      new_c = self._norm(new_c, "state", dtype=dtype)
    new_h = self._activation(new_c) * math_ops.sigmoid(o)

    new_state = rnn_cell_impl.LSTMStateTuple(new_c, new_h)
    return new_h, new_state


class NASCell(rnn_cell_impl.RNNCell):
  """Neural Architecture Search (NAS) recurrent network cell.

  This implements the recurrent cell from the paper:

    https://arxiv.org/abs/1611.01578

  Barret Zoph and Quoc V. Le.
  "Neural Architecture Search with Reinforcement Learning" Proc. ICLR 2017.

  The class uses an optional projection layer.
  """

  def __init__(self, num_units, num_proj=None, use_biases=False, reuse=None):
    """Initialize the parameters for a NAS cell.

    Args:
      num_units: int, The number of units in the NAS cell
      num_proj: (optional) int, The output dimensionality for the projection
        matrices.  If None, no projection is performed.
      use_biases: (optional) bool, If True then use biases within the cell. This
        is False by default.
      reuse: (optional) Python boolean describing whether to reuse variables
        in an existing scope.  If not `True`, and the existing scope already has
        the given variables, an error is raised.
    """
    super(NASCell, self).__init__(_reuse=reuse)
    self._num_units = num_units
    self._num_proj = num_proj
    self._use_biases = use_biases
    self._reuse = reuse

    if num_proj is not None:
      self._state_size = rnn_cell_impl.LSTMStateTuple(num_units, num_proj)
      self._output_size = num_proj
    else:
      self._state_size = rnn_cell_impl.LSTMStateTuple(num_units, num_units)
      self._output_size = num_units

  @property
  def state_size(self):
    return self._state_size

  @property
  def output_size(self):
    return self._output_size

  def call(self, inputs, state):
    """Run one step of NAS Cell.

    Args:
      inputs: input Tensor, 2D, batch x num_units.
      state: This must be a tuple of state Tensors, both `2-D`, with column
        sizes `c_state` and `m_state`.

    Returns:
      A tuple containing:
      - A `2-D, [batch x output_dim]`, Tensor representing the output of the
        NAS Cell after reading `inputs` when previous state was `state`.
        Here output_dim is:
           num_proj if num_proj was set,
           num_units otherwise.
      - Tensor(s) representing the new state of NAS Cell after reading `inputs`
        when the previous state was `state`.  Same type and shape(s) as `state`.

    Raises:
      ValueError: If input size cannot be inferred from inputs via
        static shape inference.
    """
    sigmoid = math_ops.sigmoid
    tanh = math_ops.tanh
    relu = nn_ops.relu

    num_proj = self._num_units if self._num_proj is None else self._num_proj

    (c_prev, m_prev) = state

    dtype = inputs.dtype
    input_size = inputs.get_shape().with_rank(2)[1]
    if input_size.value is None:
      raise ValueError("Could not infer input size from inputs.get_shape()[-1]")
    # Variables for the NAS cell. W_m is all matrices multiplying the
    # hiddenstate and W_inputs is all matrices multiplying the inputs.
    concat_w_m = vs.get_variable("recurrent_kernel",
                                 [num_proj, 8 * self._num_units], dtype)
    concat_w_inputs = vs.get_variable(
        "kernel", [input_size.value, 8 * self._num_units], dtype)

    m_matrix = math_ops.matmul(m_prev, concat_w_m)
    inputs_matrix = math_ops.matmul(inputs, concat_w_inputs)

    if self._use_biases:
      b = vs.get_variable(
          "bias",
          shape=[8 * self._num_units],
          initializer=init_ops.zeros_initializer(),
          dtype=dtype)
      m_matrix = nn_ops.bias_add(m_matrix, b)

    # The NAS cell branches into 8 different splits for both the hiddenstate
    # and the input
    m_matrix_splits = array_ops.split(
        axis=1, num_or_size_splits=8, value=m_matrix)
    inputs_matrix_splits = array_ops.split(
        axis=1, num_or_size_splits=8, value=inputs_matrix)

    # First layer
    layer1_0 = sigmoid(inputs_matrix_splits[0] + m_matrix_splits[0])
    layer1_1 = relu(inputs_matrix_splits[1] + m_matrix_splits[1])
    layer1_2 = sigmoid(inputs_matrix_splits[2] + m_matrix_splits[2])
    layer1_3 = relu(inputs_matrix_splits[3] * m_matrix_splits[3])
    layer1_4 = tanh(inputs_matrix_splits[4] + m_matrix_splits[4])
    layer1_5 = sigmoid(inputs_matrix_splits[5] + m_matrix_splits[5])
    layer1_6 = tanh(inputs_matrix_splits[6] + m_matrix_splits[6])
    layer1_7 = sigmoid(inputs_matrix_splits[7] + m_matrix_splits[7])

    # Second layer
    l2_0 = tanh(layer1_0 * layer1_1)
    l2_1 = tanh(layer1_2 + layer1_3)
    l2_2 = tanh(layer1_4 * layer1_5)
    l2_3 = sigmoid(layer1_6 + layer1_7)

    # Inject the cell
    l2_0 = tanh(l2_0 + c_prev)

    # Third layer
    l3_0_pre = l2_0 * l2_1
    new_c = l3_0_pre  # create new cell
    l3_0 = l3_0_pre
    l3_1 = tanh(l2_2 + l2_3)

    # Final layer
    new_m = tanh(l3_0 * l3_1)

    # Projection layer if specified
    if self._num_proj is not None:
      concat_w_proj = vs.get_variable("projection_weights",
                                      [self._num_units, self._num_proj], dtype)
      new_m = math_ops.matmul(new_m, concat_w_proj)

    new_state = rnn_cell_impl.LSTMStateTuple(new_c, new_m)
    return new_m, new_state


class UGRNNCell(rnn_cell_impl.RNNCell):
  """Update Gate Recurrent Neural Network (UGRNN) cell.

  Compromise between a LSTM/GRU and a vanilla RNN.  There is only one
  gate, and that is to determine whether the unit should be
  integrating or computing instantaneously.  This is the recurrent
  idea of the feedforward Highway Network.

  This implements the recurrent cell from the paper:

    https://arxiv.org/abs/1611.09913

  Jasmine Collins, Jascha Sohl-Dickstein, and David Sussillo.
  "Capacity and Trainability in Recurrent Neural Networks" Proc. ICLR 2017.
  """

  def __init__(self,
               num_units,
               initializer=None,
               forget_bias=1.0,
               activation=math_ops.tanh,
               reuse=None):
    """Initialize the parameters for an UGRNN cell.

    Args:
      num_units: int, The number of units in the UGRNN cell
      initializer: (optional) The initializer to use for the weight matrices.
      forget_bias: (optional) float, default 1.0, The initial bias of the
        forget gate, used to reduce the scale of forgetting at the beginning
        of the training.
      activation: (optional) Activation function of the inner states.
        Default is `tf.tanh`.
      reuse: (optional) Python boolean describing whether to reuse variables
        in an existing scope.  If not `True`, and the existing scope already has
        the given variables, an error is raised.
    """
    super(UGRNNCell, self).__init__(_reuse=reuse)
    self._num_units = num_units
    self._initializer = initializer
    self._forget_bias = forget_bias
    self._activation = activation
    self._reuse = reuse
    self._linear = None

  @property
  def state_size(self):
    return self._num_units

  @property
  def output_size(self):
    return self._num_units

  def call(self, inputs, state):
    """Run one step of UGRNN.

    Args:
      inputs: input Tensor, 2D, batch x input size.
      state: state Tensor, 2D, batch x num units.

    Returns:
      new_output: batch x num units, Tensor representing the output of the UGRNN
        after reading `inputs` when previous state was `state`. Identical to
        `new_state`.
      new_state: batch x num units, Tensor representing the state of the UGRNN
        after reading `inputs` when previous state was `state`.

    Raises:
      ValueError: If input size cannot be inferred from inputs via
        static shape inference.
    """
    sigmoid = math_ops.sigmoid

    input_size = inputs.get_shape().with_rank(2)[1]
    if input_size.value is None:
      raise ValueError("Could not infer input size from inputs.get_shape()[-1]")

    with vs.variable_scope(
        vs.get_variable_scope(), initializer=self._initializer):
      cell_inputs = array_ops.concat([inputs, state], 1)
      if self._linear is None:
        self._linear = _Linear(cell_inputs, 2 * self._num_units, True)
      rnn_matrix = self._linear(cell_inputs)

      [g_act, c_act] = array_ops.split(
          axis=1, num_or_size_splits=2, value=rnn_matrix)

      c = self._activation(c_act)
      g = sigmoid(g_act + self._forget_bias)
      new_state = g * state + (1.0 - g) * c
      new_output = new_state

    return new_output, new_state


class IntersectionRNNCell(rnn_cell_impl.RNNCell):
  """Intersection Recurrent Neural Network (+RNN) cell.

  Architecture with coupled recurrent gate as well as coupled depth
  gate, designed to improve information flow through stacked RNNs. As the
  architecture uses depth gating, the dimensionality of the depth
  output (y) also should not change through depth (input size == output size).
  To achieve this, the first layer of a stacked Intersection RNN projects
  the inputs to N (num units) dimensions. Therefore when initializing an
  IntersectionRNNCell, one should set `num_in_proj = N` for the first layer
  and use default settings for subsequent layers.

  This implements the recurrent cell from the paper:

    https://arxiv.org/abs/1611.09913

  Jasmine Collins, Jascha Sohl-Dickstein, and David Sussillo.
  "Capacity and Trainability in Recurrent Neural Networks" Proc. ICLR 2017.

  The Intersection RNN is built for use in deeply stacked
  RNNs so it may not achieve best performance with depth 1.
  """

  def __init__(self,
               num_units,
               num_in_proj=None,
               initializer=None,
               forget_bias=1.0,
               y_activation=nn_ops.relu,
               reuse=None):
    """Initialize the parameters for an +RNN cell.

    Args:
      num_units: int, The number of units in the +RNN cell
      num_in_proj: (optional) int, The input dimensionality for the RNN.
        If creating the first layer of an +RNN, this should be set to
        `num_units`. Otherwise, this should be set to `None` (default).
        If `None`, dimensionality of `inputs` should be equal to `num_units`,
        otherwise ValueError is thrown.
      initializer: (optional) The initializer to use for the weight matrices.
      forget_bias: (optional) float, default 1.0, The initial bias of the
        forget gates, used to reduce the scale of forgetting at the beginning
        of the training.
      y_activation: (optional) Activation function of the states passed
        through depth. Default is 'tf.nn.relu`.
      reuse: (optional) Python boolean describing whether to reuse variables
        in an existing scope.  If not `True`, and the existing scope already has
        the given variables, an error is raised.
    """
    super(IntersectionRNNCell, self).__init__(_reuse=reuse)
    self._num_units = num_units
    self._initializer = initializer
    self._forget_bias = forget_bias
    self._num_input_proj = num_in_proj
    self._y_activation = y_activation
    self._reuse = reuse
    self._linear1 = None
    self._linear2 = None

  @property
  def state_size(self):
    return self._num_units

  @property
  def output_size(self):
    return self._num_units

  def call(self, inputs, state):
    """Run one step of the Intersection RNN.

    Args:
      inputs: input Tensor, 2D, batch x input size.
      state: state Tensor, 2D, batch x num units.

    Returns:
      new_y: batch x num units, Tensor representing the output of the +RNN
        after reading `inputs` when previous state was `state`.
      new_state: batch x num units, Tensor representing the state of the +RNN
        after reading `inputs` when previous state was `state`.

    Raises:
      ValueError: If input size cannot be inferred from `inputs` via
        static shape inference.
      ValueError: If input size != output size (these must be equal when
        using the Intersection RNN).
    """
    sigmoid = math_ops.sigmoid
    tanh = math_ops.tanh

    input_size = inputs.get_shape().with_rank(2)[1]
    if input_size.value is None:
      raise ValueError("Could not infer input size from inputs.get_shape()[-1]")

    with vs.variable_scope(
        vs.get_variable_scope(), initializer=self._initializer):
      # read-in projections (should be used for first layer in deep +RNN
      # to transform size of inputs from I --> N)
      if input_size.value != self._num_units:
        if self._num_input_proj:
          with vs.variable_scope("in_projection"):
            if self._linear1 is None:
              self._linear1 = _Linear(inputs, self._num_units, True)
            inputs = self._linear1(inputs)
        else:
          raise ValueError("Must have input size == output size for "
                           "Intersection RNN. To fix, num_in_proj should "
                           "be set to num_units at cell init.")

      n_dim = i_dim = self._num_units
      cell_inputs = array_ops.concat([inputs, state], 1)
      if self._linear2 is None:
        self._linear2 = _Linear(cell_inputs, 2 * n_dim + 2 * i_dim, True)
      rnn_matrix = self._linear2(cell_inputs)

      gh_act = rnn_matrix[:, :n_dim]  # b x n
      h_act = rnn_matrix[:, n_dim:2 * n_dim]  # b x n
      gy_act = rnn_matrix[:, 2 * n_dim:2 * n_dim + i_dim]  # b x i
      y_act = rnn_matrix[:, 2 * n_dim + i_dim:2 * n_dim + 2 * i_dim]  # b x i

      h = tanh(h_act)
      y = self._y_activation(y_act)
      gh = sigmoid(gh_act + self._forget_bias)
      gy = sigmoid(gy_act + self._forget_bias)

      new_state = gh * state + (1.0 - gh) * h  # passed thru time
      new_y = gy * inputs + (1.0 - gy) * y  # passed thru depth

    return new_y, new_state


_REGISTERED_OPS = None


class CompiledWrapper(rnn_cell_impl.RNNCell):
  """Wraps step execution in an XLA JIT scope."""

  def __init__(self, cell, compile_stateful=False):
    """Create CompiledWrapper cell.

    Args:
      cell: Instance of `RNNCell`.
      compile_stateful: Whether to compile stateful ops like initializers
        and random number generators (default: False).
    """
    self._cell = cell
    self._compile_stateful = compile_stateful

  @property
  def state_size(self):
    return self._cell.state_size

  @property
  def output_size(self):
    return self._cell.output_size

  def zero_state(self, batch_size, dtype):
    with ops.name_scope(type(self).__name__ + "ZeroState", values=[batch_size]):
      return self._cell.zero_state(batch_size, dtype)

  def __call__(self, inputs, state, scope=None):
    if self._compile_stateful:
      compile_ops = True
    else:

      def compile_ops(node_def):
        global _REGISTERED_OPS
        if _REGISTERED_OPS is None:
          _REGISTERED_OPS = op_def_registry.get_registered_ops()
        return not _REGISTERED_OPS[node_def.op].is_stateful

    with jit.experimental_jit_scope(compile_ops=compile_ops):
      return self._cell(inputs, state, scope=scope)


def _random_exp_initializer(minval, maxval, seed=None, dtype=dtypes.float32):
  """Returns an exponential distribution initializer.

  Args:
    minval: float or a scalar float Tensor. With value > 0. Lower bound of the
        range of random values to generate.
    maxval: float or a scalar float Tensor. With value > minval. Upper bound of
        the range of random values to generate.
    seed: An integer. Used to create random seeds.
    dtype: The data type.

  Returns:
    An initializer that generates tensors with an exponential distribution.
  """

  def _initializer(shape, dtype=dtype, partition_info=None):
    del partition_info  # Unused.
    return math_ops.exp(
        random_ops.random_uniform(
            shape, math_ops.log(minval), math_ops.log(maxval), dtype,
            seed=seed))

  return _initializer


class PhasedLSTMCell(rnn_cell_impl.RNNCell):
  """Phased LSTM recurrent network cell.

  https://arxiv.org/pdf/1610.09513v1.pdf
  """

  def __init__(self,
               num_units,
               use_peepholes=False,
               leak=0.001,
               ratio_on=0.1,
               trainable_ratio_on=True,
               period_init_min=1.0,
               period_init_max=1000.0,
               reuse=None):
    """Initialize the Phased LSTM cell.

    Args:
      num_units: int, The number of units in the Phased LSTM cell.
      use_peepholes: bool, set True to enable peephole connections.
      leak: float or scalar float Tensor with value in [0, 1]. Leak applied
          during training.
      ratio_on: float or scalar float Tensor with value in [0, 1]. Ratio of the
          period during which the gates are open.
      trainable_ratio_on: bool, weather ratio_on is trainable.
      period_init_min: float or scalar float Tensor. With value > 0.
          Minimum value of the initialized period.
          The period values are initialized by drawing from the distribution:
          e^U(log(period_init_min), log(period_init_max))
          Where U(.,.) is the uniform distribution.
      period_init_max: float or scalar float Tensor.
          With value > period_init_min. Maximum value of the initialized period.
      reuse: (optional) Python boolean describing whether to reuse variables
        in an existing scope. If not `True`, and the existing scope already has
        the given variables, an error is raised.
    """
    super(PhasedLSTMCell, self).__init__(_reuse=reuse)
    self._num_units = num_units
    self._use_peepholes = use_peepholes
    self._leak = leak
    self._ratio_on = ratio_on
    self._trainable_ratio_on = trainable_ratio_on
    self._period_init_min = period_init_min
    self._period_init_max = period_init_max
    self._reuse = reuse
    self._linear1 = None
    self._linear2 = None
    self._linear3 = None

  @property
  def state_size(self):
    return rnn_cell_impl.LSTMStateTuple(self._num_units, self._num_units)

  @property
  def output_size(self):
    return self._num_units

  def _mod(self, x, y):
    """Modulo function that propagates x gradients."""
    return array_ops.stop_gradient(math_ops.mod(x, y) - x) + x

  def _get_cycle_ratio(self, time, phase, period):
    """Compute the cycle ratio in the dtype of the time."""
    phase_casted = math_ops.cast(phase, dtype=time.dtype)
    period_casted = math_ops.cast(period, dtype=time.dtype)
    shifted_time = time - phase_casted
    cycle_ratio = self._mod(shifted_time, period_casted) / period_casted
    return math_ops.cast(cycle_ratio, dtype=dtypes.float32)

  def call(self, inputs, state):
    """Phased LSTM Cell.

    Args:
      inputs: A tuple of 2 Tensor.
         The first Tensor has shape [batch, 1], and type float32 or float64.
         It stores the time.
         The second Tensor has shape [batch, features_size], and type float32.
         It stores the features.
      state: rnn_cell_impl.LSTMStateTuple, state from previous timestep.

    Returns:
      A tuple containing:
      - A Tensor of float32, and shape [batch_size, num_units], representing the
        output of the cell.
      - A rnn_cell_impl.LSTMStateTuple, containing 2 Tensors of float32, shape
        [batch_size, num_units], representing the new state and the output.
    """
    (c_prev, h_prev) = state
    (time, x) = inputs

    in_mask_gates = [x, h_prev]
    if self._use_peepholes:
      in_mask_gates.append(c_prev)

    with vs.variable_scope("mask_gates"):
      if self._linear1 is None:
        self._linear1 = _Linear(in_mask_gates, 2 * self._num_units, True)

      mask_gates = math_ops.sigmoid(self._linear1(in_mask_gates))
      [input_gate, forget_gate] = array_ops.split(
          axis=1, num_or_size_splits=2, value=mask_gates)

    with vs.variable_scope("new_input"):
      if self._linear2 is None:
        self._linear2 = _Linear([x, h_prev], self._num_units, True)
      new_input = math_ops.tanh(self._linear2([x, h_prev]))

    new_c = (c_prev * forget_gate + input_gate * new_input)

    in_out_gate = [x, h_prev]
    if self._use_peepholes:
      in_out_gate.append(new_c)

    with vs.variable_scope("output_gate"):
      if self._linear3 is None:
        self._linear3 = _Linear(in_out_gate, self._num_units, True)
      output_gate = math_ops.sigmoid(self._linear3(in_out_gate))

    new_h = math_ops.tanh(new_c) * output_gate

    period = vs.get_variable(
        "period", [self._num_units],
        initializer=_random_exp_initializer(self._period_init_min,
                                            self._period_init_max))
    phase = vs.get_variable(
        "phase", [self._num_units],
        initializer=init_ops.random_uniform_initializer(0.,
                                                        period.initial_value))
    ratio_on = vs.get_variable(
        "ratio_on", [self._num_units],
        initializer=init_ops.constant_initializer(self._ratio_on),
        trainable=self._trainable_ratio_on)

    cycle_ratio = self._get_cycle_ratio(time, phase, period)

    k_up = 2 * cycle_ratio / ratio_on
    k_down = 2 - k_up
    k_closed = self._leak * cycle_ratio

    k = array_ops.where(cycle_ratio < ratio_on, k_down, k_closed)
    k = array_ops.where(cycle_ratio < 0.5 * ratio_on, k_up, k)

    new_c = k * new_c + (1 - k) * c_prev
    new_h = k * new_h + (1 - k) * h_prev

    new_state = rnn_cell_impl.LSTMStateTuple(new_c, new_h)

    return new_h, new_state


class ConvLSTMCell(rnn_cell_impl.RNNCell):
  """Convolutional LSTM recurrent network cell.

  https://arxiv.org/pdf/1506.04214v1.pdf
  """

  def __init__(self,
               conv_ndims,
               input_shape,
               output_channels,
               kernel_shape,
               use_bias=True,
               skip_connection=False,
               forget_bias=1.0,
               initializers=None,
               name="conv_lstm_cell"):
    """Construct ConvLSTMCell.
    Args:
      conv_ndims: Convolution dimensionality (1, 2 or 3).
      input_shape: Shape of the input as int tuple, excluding the batch size.
      output_channels: int, number of output channels of the conv LSTM.
      kernel_shape: Shape of kernel as in tuple (of size 1,2 or 3).
      use_bias: Use bias in convolutions.
      skip_connection: If set to `True`, concatenate the input to the
      output of the conv LSTM. Default: `False`.
      forget_bias: Forget bias.
      name: Name of the module.
    Raises:
      ValueError: If `skip_connection` is `True` and stride is different from 1
        or if `input_shape` is incompatible with `conv_ndims`.
    """
    super(ConvLSTMCell, self).__init__(name=name)

    if conv_ndims != len(input_shape) - 1:
      raise ValueError("Invalid input_shape {} for conv_ndims={}.".format(
          input_shape, conv_ndims))

    self._conv_ndims = conv_ndims
    self._input_shape = input_shape
    self._output_channels = output_channels
    self._kernel_shape = kernel_shape
    self._use_bias = use_bias
    self._forget_bias = forget_bias
    self._skip_connection = skip_connection

    self._total_output_channels = output_channels
    if self._skip_connection:
      self._total_output_channels += self._input_shape[-1]

    state_size = tensor_shape.TensorShape(
        self._input_shape[:-1] + [self._output_channels])
    self._state_size = rnn_cell_impl.LSTMStateTuple(state_size, state_size)
    self._output_size = tensor_shape.TensorShape(
        self._input_shape[:-1] + [self._total_output_channels])

  @property
  def output_size(self):
    return self._output_size

  @property
  def state_size(self):
    return self._state_size

  def call(self, inputs, state, scope=None):
    cell, hidden = state
    new_hidden = _conv([inputs, hidden], self._kernel_shape,
                       4 * self._output_channels, self._use_bias)
    gates = array_ops.split(
        value=new_hidden, num_or_size_splits=4, axis=self._conv_ndims + 1)

    input_gate, new_input, forget_gate, output_gate = gates
    new_cell = math_ops.sigmoid(forget_gate + self._forget_bias) * cell
    new_cell += math_ops.sigmoid(input_gate) * math_ops.tanh(new_input)
    output = math_ops.tanh(new_cell) * math_ops.sigmoid(output_gate)

    if self._skip_connection:
      output = array_ops.concat([output, inputs], axis=-1)
    new_state = rnn_cell_impl.LSTMStateTuple(new_cell, output)
    return output, new_state


class Conv1DLSTMCell(ConvLSTMCell):
  """1D Convolutional LSTM recurrent network cell.

  https://arxiv.org/pdf/1506.04214v1.pdf
  """

  def __init__(self, name="conv_1d_lstm_cell", **kwargs):
    """Construct Conv1DLSTM. See `ConvLSTMCell` for more details."""
    super(Conv1DLSTMCell, self).__init__(conv_ndims=1, **kwargs)


class Conv2DLSTMCell(ConvLSTMCell):
  """2D Convolutional LSTM recurrent network cell.

  https://arxiv.org/pdf/1506.04214v1.pdf
  """

  def __init__(self, name="conv_2d_lstm_cell", **kwargs):
    """Construct Conv2DLSTM. See `ConvLSTMCell` for more details."""
    super(Conv2DLSTMCell, self).__init__(conv_ndims=2, **kwargs)


class Conv3DLSTMCell(ConvLSTMCell):
  """3D Convolutional LSTM recurrent network cell.

  https://arxiv.org/pdf/1506.04214v1.pdf
  """

  def __init__(self, name="conv_3d_lstm_cell", **kwargs):
    """Construct Conv3DLSTM. See `ConvLSTMCell` for more details."""
    super(Conv3DLSTMCell, self).__init__(conv_ndims=3, **kwargs)


def _conv(args, filter_size, num_features, bias, bias_start=0.0):
  """convolution:
  Args:
    args: a Tensor or a list of Tensors of dimension 3D, 4D or 5D,
    batch x n, Tensors.
    filter_size: int tuple of filter height and width.
    num_features: int, number of features.
    bias_start: starting value to initialize the bias; 0 by default.
  Returns:
    A 3D, 4D, or 5D Tensor with shape [batch ... num_features]
  Raises:
    ValueError: if some of the arguments has unspecified or wrong shape.
  """

  # Calculate the total size of arguments on dimension 1.
  total_arg_size_depth = 0
  shapes = [a.get_shape().as_list() for a in args]
  shape_length = len(shapes[0])
  for shape in shapes:
    if len(shape) not in [3, 4, 5]:
      raise ValueError("Conv Linear expects 3D, 4D "
                       "or 5D arguments: %s" % str(shapes))
    if len(shape) != len(shapes[0]):
      raise ValueError("Conv Linear expects all args "
                       "to be of same Dimension: %s" % str(shapes))
    else:
      total_arg_size_depth += shape[-1]
  dtype = [a.dtype for a in args][0]

  # determine correct conv operation
  if shape_length == 3:
    conv_op = nn_ops.conv1d
    strides = 1
  elif shape_length == 4:
    conv_op = nn_ops.conv2d
    strides = shape_length * [1]
  elif shape_length == 5:
    conv_op = nn_ops.conv3d
    strides = shape_length * [1]

  # Now the computation.
  kernel = vs.get_variable(
      "kernel", filter_size + [total_arg_size_depth, num_features], dtype=dtype)
  if len(args) == 1:
    res = conv_op(args[0], kernel, strides, padding="SAME")
  else:
    res = conv_op(
        array_ops.concat(axis=shape_length - 1, values=args),
        kernel,
        strides,
        padding="SAME")
  if not bias:
    return res
  bias_term = vs.get_variable(
      "biases", [num_features],
      dtype=dtype,
      initializer=init_ops.constant_initializer(bias_start, dtype=dtype))
  return res + bias_term


class GLSTMCell(rnn_cell_impl.RNNCell):
  """Group LSTM cell (G-LSTM).

  The implementation is based on:

    https://arxiv.org/abs/1703.10722

  O. Kuchaiev and B. Ginsburg
  "Factorization Tricks for LSTM Networks", ICLR 2017 workshop.
  """

  def __init__(self,
               num_units,
               initializer=None,
               num_proj=None,
               number_of_groups=1,
               forget_bias=1.0,
               activation=math_ops.tanh,
               reuse=None):
    """Initialize the parameters of G-LSTM cell.

    Args:
      num_units: int, The number of units in the G-LSTM cell
      initializer: (optional) The initializer to use for the weight and
        projection matrices.
      num_proj: (optional) int, The output dimensionality for the projection
        matrices.  If None, no projection is performed.
      number_of_groups: (optional) int, number of groups to use.
        If `number_of_groups` is 1, then it should be equivalent to LSTM cell
      forget_bias: Biases of the forget gate are initialized by default to 1
        in order to reduce the scale of forgetting at the beginning of
        the training.
      activation: Activation function of the inner states.
      reuse: (optional) Python boolean describing whether to reuse variables
        in an existing scope.  If not `True`, and the existing scope already
        has the given variables, an error is raised.

    Raises:
      ValueError: If `num_units` or `num_proj` is not divisible by
        `number_of_groups`.
    """
    super(GLSTMCell, self).__init__(_reuse=reuse)
    self._num_units = num_units
    self._initializer = initializer
    self._num_proj = num_proj
    self._forget_bias = forget_bias
    self._activation = activation
    self._number_of_groups = number_of_groups

    if self._num_units % self._number_of_groups != 0:
      raise ValueError("num_units must be divisible by number_of_groups")
    if self._num_proj:
      if self._num_proj % self._number_of_groups != 0:
        raise ValueError("num_proj must be divisible by number_of_groups")
      self._group_shape = [
          int(self._num_proj / self._number_of_groups),
          int(self._num_units / self._number_of_groups)
      ]
    else:
      self._group_shape = [
          int(self._num_units / self._number_of_groups),
          int(self._num_units / self._number_of_groups)
      ]

    if num_proj:
      self._state_size = rnn_cell_impl.LSTMStateTuple(num_units, num_proj)
      self._output_size = num_proj
    else:
      self._state_size = rnn_cell_impl.LSTMStateTuple(num_units, num_units)
      self._output_size = num_units
    self._linear1 = None
    self._linear2 = None

  @property
  def state_size(self):
    return self._state_size

  @property
  def output_size(self):
    return self._output_size

  def _get_input_for_group(self, inputs, group_id, group_size):
    """Slices inputs into groups to prepare for processing by cell's groups

    Args:
      inputs: cell input or it's previous state,
              a Tensor, 2D, [batch x num_units]
      group_id: group id, a Scalar, for which to prepare input
      group_size: size of the group

    Returns:
      subset of inputs corresponding to group "group_id",
      a Tensor, 2D, [batch x num_units/number_of_groups]
    """
    return array_ops.slice(
        input_=inputs,
        begin=[0, group_id * group_size],
        size=[self._batch_size, group_size],
        name=("GLSTM_group%d_input_generation" % group_id))

  def call(self, inputs, state):
    """Run one step of G-LSTM.

    Args:
      inputs: input Tensor, 2D, [batch x num_units].
      state: this must be a tuple of state Tensors, both `2-D`,
      with column sizes `c_state` and `m_state`.

    Returns:
      A tuple containing:

      - A `2-D, [batch x output_dim]`, Tensor representing the output of the
        G-LSTM after reading `inputs` when previous state was `state`.
        Here output_dim is:
           num_proj if num_proj was set,
           num_units otherwise.
      - LSTMStateTuple representing the new state of G-LSTM cell
        after reading `inputs` when the previous state was `state`.

    Raises:
      ValueError: If input size cannot be inferred from inputs via
        static shape inference.
    """
    (c_prev, m_prev) = state

    self._batch_size = inputs.shape[0].value or array_ops.shape(inputs)[0]
    dtype = inputs.dtype
    scope = vs.get_variable_scope()
    with vs.variable_scope(scope, initializer=self._initializer):
      i_parts = []
      j_parts = []
      f_parts = []
      o_parts = []

      for group_id in range(self._number_of_groups):
        with vs.variable_scope("group%d" % group_id):
          x_g_id = array_ops.concat(
              [
                  self._get_input_for_group(inputs, group_id,
                                            self._group_shape[0]),
                  self._get_input_for_group(m_prev, group_id,
                                            self._group_shape[0])
              ],
              axis=1)
          if self._linear1 is None:
            self._linear1 = _Linear(x_g_id, 4 * self._group_shape[1], False)
          R_k = self._linear1(x_g_id)  # pylint: disable=invalid-name
          i_k, j_k, f_k, o_k = array_ops.split(R_k, 4, 1)

        i_parts.append(i_k)
        j_parts.append(j_k)
        f_parts.append(f_k)
        o_parts.append(o_k)

      bi = vs.get_variable(
          name="bias_i",
          shape=[self._num_units],
          dtype=dtype,
          initializer=init_ops.constant_initializer(0.0, dtype=dtype))
      bj = vs.get_variable(
          name="bias_j",
          shape=[self._num_units],
          dtype=dtype,
          initializer=init_ops.constant_initializer(0.0, dtype=dtype))
      bf = vs.get_variable(
          name="bias_f",
          shape=[self._num_units],
          dtype=dtype,
          initializer=init_ops.constant_initializer(0.0, dtype=dtype))
      bo = vs.get_variable(
          name="bias_o",
          shape=[self._num_units],
          dtype=dtype,
          initializer=init_ops.constant_initializer(0.0, dtype=dtype))

      i = nn_ops.bias_add(array_ops.concat(i_parts, axis=1), bi)
      j = nn_ops.bias_add(array_ops.concat(j_parts, axis=1), bj)
      f = nn_ops.bias_add(array_ops.concat(f_parts, axis=1), bf)
      o = nn_ops.bias_add(array_ops.concat(o_parts, axis=1), bo)

    c = (
        math_ops.sigmoid(f + self._forget_bias) * c_prev +
        math_ops.sigmoid(i) * math_ops.tanh(j))
    m = math_ops.sigmoid(o) * self._activation(c)

    if self._num_proj is not None:
      with vs.variable_scope("projection"):
        if self._linear2 is None:
          self._linear2 = _Linear(m, self._num_proj, False)
        m = self._linear2(m)

    new_state = rnn_cell_impl.LSTMStateTuple(c, m)
    return m, new_state


class LayerNormLSTMCell(rnn_cell_impl.RNNCell):
  """Long short-term memory unit (LSTM) recurrent network cell.

  The default non-peephole implementation is based on:

    http://www.bioinf.jku.at/publications/older/2604.pdf

  S. Hochreiter and J. Schmidhuber.
  "Long Short-Term Memory". Neural Computation, 9(8):1735-1780, 1997.

  The peephole implementation is based on:

    https://research.google.com/pubs/archive/43905.pdf

  Hasim Sak, Andrew Senior, and Francoise Beaufays.
  "Long short-term memory recurrent neural network architectures for
   large scale acoustic modeling." INTERSPEECH, 2014.

  The class uses optional peep-hole connections, optional cell clipping, and
  an optional projection layer.

  Layer normalization implementation is based on:

    https://arxiv.org/abs/1607.06450.

  "Layer Normalization"
  Jimmy Lei Ba, Jamie Ryan Kiros, Geoffrey E. Hinton

  and is applied before the internal nonlinearities.

  """

  def __init__(self,
               num_units,
               use_peepholes=False,
               cell_clip=None,
               initializer=None,
               num_proj=None,
               proj_clip=None,
               forget_bias=1.0,
               activation=None,
               layer_norm=False,
               norm_gain=1.0,
               norm_shift=0.0,
               reuse=None):
    """Initialize the parameters for an LSTM cell.

    Args:
      num_units: int, The number of units in the LSTM cell
      use_peepholes: bool, set True to enable diagonal/peephole connections.
      cell_clip: (optional) A float value, if provided the cell state is clipped
        by this value prior to the cell output activation.
      initializer: (optional) The initializer to use for the weight and
        projection matrices.
      num_proj: (optional) int, The output dimensionality for the projection
        matrices.  If None, no projection is performed.
      proj_clip: (optional) A float value.  If `num_proj > 0` and `proj_clip` is
        provided, then the projected values are clipped elementwise to within
        `[-proj_clip, proj_clip]`.
      forget_bias: Biases of the forget gate are initialized by default to 1
        in order to reduce the scale of forgetting at the beginning of
        the training. Must set it manually to `0.0` when restoring from
        CudnnLSTM trained checkpoints.
      activation: Activation function of the inner states.  Default: `tanh`.
      layer_norm: If `True`, layer normalization will be applied.
      norm_gain: float, The layer normalization gain initial value. If
        `layer_norm` has been set to `False`, this argument will be ignored.
      norm_shift: float, The layer normalization shift initial value. If
        `layer_norm` has been set to `False`, this argument will be ignored.
      reuse: (optional) Python boolean describing whether to reuse variables
        in an existing scope.  If not `True`, and the existing scope already has
        the given variables, an error is raised.

      When restoring from CudnnLSTM-trained checkpoints, must use
      CudnnCompatibleLSTMCell instead.
    """
    super(LayerNormLSTMCell, self).__init__(_reuse=reuse)

    self._num_units = num_units
    self._use_peepholes = use_peepholes
    self._cell_clip = cell_clip
    self._initializer = initializer
    self._num_proj = num_proj
    self._proj_clip = proj_clip
    self._forget_bias = forget_bias
    self._activation = activation or math_ops.tanh
    self._layer_norm = layer_norm
    self._norm_gain = norm_gain
    self._norm_shift = norm_shift

    if num_proj:
      self._state_size = (rnn_cell_impl.LSTMStateTuple(num_units, num_proj))
      self._output_size = num_proj
    else:
      self._state_size = (rnn_cell_impl.LSTMStateTuple(num_units, num_units))
      self._output_size = num_units

  @property
  def state_size(self):
    return self._state_size

  @property
  def output_size(self):
    return self._output_size

  def _linear(self,
              args,
              output_size,
              bias,
              bias_initializer=None,
              kernel_initializer=None,
              layer_norm=False):
    """Linear map: sum_i(args[i] * W[i]), where W[i] is a Variable.

    Args:
      args: a 2D Tensor or a list of 2D, batch x n, Tensors.
      output_size: int, second dimension of W[i].
      bias: boolean, whether to add a bias term or not.
      bias_initializer: starting value to initialize the bias
        (default is all zeros).
      kernel_initializer: starting value to initialize the weight.
      layer_norm: boolean, whether to apply layer normalization.


    Returns:
      A 2D Tensor with shape [batch x output_size] taking value
      sum_i(args[i] * W[i]), where each W[i] is a newly created Variable.

    Raises:
      ValueError: if some of the arguments has unspecified or wrong shape.
    """
    if args is None or (nest.is_sequence(args) and not args):
      raise ValueError("`args` must be specified")
    if not nest.is_sequence(args):
      args = [args]

    # Calculate the total size of arguments on dimension 1.
    total_arg_size = 0
    shapes = [a.get_shape() for a in args]
    for shape in shapes:
      if shape.ndims != 2:
        raise ValueError("linear is expecting 2D arguments: %s" % shapes)
      if shape[1].value is None:
        raise ValueError("linear expects shape[1] to be provided for shape %s, "
                         "but saw %s" % (shape, shape[1]))
      else:
        total_arg_size += shape[1].value

    dtype = [a.dtype for a in args][0]

    # Now the computation.
    scope = vs.get_variable_scope()
    with vs.variable_scope(scope) as outer_scope:
      weights = vs.get_variable(
          "kernel", [total_arg_size, output_size],
          dtype=dtype,
          initializer=kernel_initializer)
      if len(args) == 1:
        res = math_ops.matmul(args[0], weights)
      else:
        res = math_ops.matmul(array_ops.concat(args, 1), weights)
      if not bias:
        return res
      with vs.variable_scope(outer_scope) as inner_scope:
        inner_scope.set_partitioner(None)
        if bias_initializer is None:
          bias_initializer = init_ops.constant_initializer(0.0, dtype=dtype)
        biases = vs.get_variable(
            "bias", [output_size], dtype=dtype, initializer=bias_initializer)

    if not layer_norm:
      res = nn_ops.bias_add(res, biases)

    return res

  def call(self, inputs, state):
    """Run one step of LSTM.

    Args:
      inputs: input Tensor, 2D, batch x num_units.
      state: this must be a tuple of state Tensors,
       both `2-D`, with column sizes `c_state` and
        `m_state`.

    Returns:
      A tuple containing:

      - A `2-D, [batch x output_dim]`, Tensor representing the output of the
        LSTM after reading `inputs` when previous state was `state`.
        Here output_dim is:
           num_proj if num_proj was set,
           num_units otherwise.
      - Tensor(s) representing the new state of LSTM after reading `inputs` when
        the previous state was `state`.  Same type and shape(s) as `state`.

    Raises:
      ValueError: If input size cannot be inferred from inputs via
        static shape inference.
    """
    sigmoid = math_ops.sigmoid

    (c_prev, m_prev) = state

    dtype = inputs.dtype
    input_size = inputs.get_shape().with_rank(2)[1]
    if input_size.value is None:
      raise ValueError("Could not infer input size from inputs.get_shape()[-1]")
    scope = vs.get_variable_scope()
    with vs.variable_scope(scope, initializer=self._initializer) as unit_scope:

      # i = input_gate, j = new_input, f = forget_gate, o = output_gate
      lstm_matrix = self._linear(
          [inputs, m_prev],
          4 * self._num_units,
          bias=True,
          bias_initializer=None,
          layer_norm=self._layer_norm)
      i, j, f, o = array_ops.split(
          value=lstm_matrix, num_or_size_splits=4, axis=1)

      if self._layer_norm:
        i = _norm(self._norm_gain, self._norm_shift, i, "input")
        j = _norm(self._norm_gain, self._norm_shift, j, "transform")
        f = _norm(self._norm_gain, self._norm_shift, f, "forget")
        o = _norm(self._norm_gain, self._norm_shift, o, "output")

      # Diagonal connections
      if self._use_peepholes:
        with vs.variable_scope(unit_scope):
          w_f_diag = vs.get_variable(
              "w_f_diag", shape=[self._num_units], dtype=dtype)
          w_i_diag = vs.get_variable(
              "w_i_diag", shape=[self._num_units], dtype=dtype)
          w_o_diag = vs.get_variable(
              "w_o_diag", shape=[self._num_units], dtype=dtype)

      if self._use_peepholes:
        c = (
            sigmoid(f + self._forget_bias + w_f_diag * c_prev) * c_prev +
            sigmoid(i + w_i_diag * c_prev) * self._activation(j))
      else:
        c = (
            sigmoid(f + self._forget_bias) * c_prev +
            sigmoid(i) * self._activation(j))

      if self._layer_norm:
        c = _norm(self._norm_gain, self._norm_shift, c, "state")

      if self._cell_clip is not None:
        # pylint: disable=invalid-unary-operand-type
        c = clip_ops.clip_by_value(c, -self._cell_clip, self._cell_clip)
        # pylint: enable=invalid-unary-operand-type
      if self._use_peepholes:
        m = sigmoid(o + w_o_diag * c) * self._activation(c)
      else:
        m = sigmoid(o) * self._activation(c)

      if self._num_proj is not None:
        with vs.variable_scope("projection"):
          m = self._linear(m, self._num_proj, bias=False)

        if self._proj_clip is not None:
          # pylint: disable=invalid-unary-operand-type
          m = clip_ops.clip_by_value(m, -self._proj_clip, self._proj_clip)
          # pylint: enable=invalid-unary-operand-type

    new_state = (rnn_cell_impl.LSTMStateTuple(c, m))
    return m, new_state


class SRUCell(rnn_cell_impl._LayerRNNCell):
  """SRU, Simple Recurrent Unit

     Implementation based on
     Training RNNs as Fast as CNNs (cf. https://arxiv.org/abs/1709.02755).

     This variation of RNN cell is characterized by the simplified data
     dependence
     between hidden states of two consecutive time steps. Traditionally, hidden
     states from a cell at time step t-1 needs to be multiplied with a matrix
     W_hh before being fed into the ensuing cell at time step t.
     This flavor of RNN replaces the matrix multiplication between h_{t-1}
     and W_hh with a pointwise multiplication, resulting in performance
     gain.

  Args:
    num_units: int, The number of units in the SRU cell.
    activation: Nonlinearity to use.  Default: `tanh`.
    reuse: (optional) Python boolean describing whether to reuse variables
      in an existing scope.  If not `True`, and the existing scope already has
      the given variables, an error is raised.
    name: (optional) String, the name of the layer. Layers with the same name
      will share weights, but to avoid mistakes we require reuse=True in such
      cases.
  """

  def __init__(self, num_units, activation=None, reuse=None, name=None):
    super(SRUCell, self).__init__(_reuse=reuse, name=name)
    self._num_units = num_units
    self._activation = activation or math_ops.tanh

    # Restrict inputs to be 2-dimensional matrices
    self.input_spec = base_layer.InputSpec(ndim=2)

  @property
  def state_size(self):
    return self._num_units

  @property
  def output_size(self):
    return self._num_units

  def build(self, inputs_shape):
    if inputs_shape[1].value is None:
      raise ValueError(
          "Expected inputs.shape[-1] to be known, saw shape: %s" % inputs_shape)

    input_depth = inputs_shape[1].value

    # Here the contributor believes that the following constraints
    # are implied. The reasoning is explained here with reference to
    # the paper https://arxiv.org/pdf/1709.02755.pdf upon which this
    # implementation is based.
    # In section 2.1 Equation 5, specifically:
    # h_t = r_t \odot g(c_t) + (1 - r_t) \odot x_t
    # the pointwise operation between r_t and x_t means they have
    # the same shape (since we are implementing an RNN cell, braodcasting
    # does not happen to input of a single timestep); by the same
    # reasons, x_t has the same shape as h_t, essentially mandating that
    # input_depth = unit_num.
    if input_depth != self._num_units:
      raise ValueError("SRU requires input_depth == num_units, got "
                       "input_depth = %s, num_units = %s" % (input_depth,
                                                             self._num_units))

    self._kernel = self.add_variable(
        rnn_cell_impl._WEIGHTS_VARIABLE_NAME,
        shape=[input_depth, 3 * self._num_units])

    self._bias = self.add_variable(
        rnn_cell_impl._BIAS_VARIABLE_NAME,
        shape=[2 * self._num_units],
        initializer=init_ops.constant_initializer(0.0, dtype=self.dtype))

    self._built = True

  def call(self, inputs, state):
    """Simple recurrent unit (SRU) with num_units cells."""

    U = math_ops.matmul(inputs, self._kernel)
    x_bar, f_intermediate, r_intermediate = array_ops.split(
        value=U, num_or_size_splits=3, axis=1)

    f_r = math_ops.sigmoid(
        nn_ops.bias_add(
            array_ops.concat([f_intermediate, r_intermediate], 1), self._bias))
    f, r = array_ops.split(value=f_r, num_or_size_splits=2, axis=1)

    c = f * state + (1.0 - f) * x_bar
    h = r * self._activation(c) + (1.0 - r) * inputs

    return h, c


class WeightNormLSTMCell(rnn_cell_impl.RNNCell):
  """Weight normalized LSTM Cell. Adapted from `rnn_cell_impl.LSTMCell`.

    The weight-norm implementation is based on:
    https://arxiv.org/abs/1602.07868
    Tim Salimans, Diederik P. Kingma.
    Weight Normalization: A Simple Reparameterization to Accelerate
    Training of Deep Neural Networks

    The default LSTM implementation based on:
    http://www.bioinf.jku.at/publications/older/2604.pdf
    S. Hochreiter and J. Schmidhuber.
    "Long Short-Term Memory". Neural Computation, 9(8):1735-1780, 1997.

    The class uses optional peephole connections, optional cell clipping
    and an optional projection layer.

    The optional peephole implementation is based on:
    https://research.google.com/pubs/archive/43905.pdf
    Hasim Sak, Andrew Senior, and Francoise Beaufays.
    "Long short-term memory recurrent neural network architectures for
    large scale acoustic modeling." INTERSPEECH, 2014.
  """

<<<<<<< HEAD
  def __init__(self, num_units, norm=True, use_peepholes=False,
               cell_clip=None, initializer=None, num_proj=None,
               proj_clip=None, forget_bias=1, activation=None,
=======
  def __init__(self,
               num_units,
               norm=True,
               use_peepholes=False,
               cell_clip=None,
               initializer=None,
               num_proj=None,
               proj_clip=None,
               forget_bias=1,
               activation=None,
>>>>>>> ad07a86d
               reuse=None):
    """Initialize the parameters of a weight-normalized LSTM cell.

    Args:
      num_units: int, The number of units in the LSTM cell
      norm: If `True`, apply normalization to the weight matrices. If False,
        the result is identical to that obtained from `rnn_cell_impl.LSTMCell`
      use_peepholes: bool, set `True` to enable diagonal/peephole connections.
      cell_clip: (optional) A float value, if provided the cell state is clipped
        by this value prior to the cell output activation.
      initializer: (optional) The initializer to use for the weight matrices.
      num_proj: (optional) int, The output dimensionality for the projection
        matrices.  If None, no projection is performed.
      proj_clip: (optional) A float value.  If `num_proj > 0` and `proj_clip` is
        provided, then the projected values are clipped elementwise to within
        `[-proj_clip, proj_clip]`.
      forget_bias: Biases of the forget gate are initialized by default to 1
        in order to reduce the scale of forgetting at the beginning of
        the training.
      activation: Activation function of the inner states.  Default: `tanh`.
      reuse: (optional) Python boolean describing whether to reuse variables
        in an existing scope.  If not `True`, and the existing scope already has
        the given variables, an error is raised.
    """
    super(WeightNormLSTMCell, self).__init__(_reuse=reuse)

<<<<<<< HEAD
    self._scope = 'wn_lstm_cell'
=======
    self._scope = "wn_lstm_cell"
>>>>>>> ad07a86d
    self._num_units = num_units
    self._norm = norm
    self._initializer = initializer
    self._use_peepholes = use_peepholes
    self._cell_clip = cell_clip
    self._num_proj = num_proj
    self._proj_clip = proj_clip
    self._activation = activation or math_ops.tanh
    self._forget_bias = forget_bias

    self._weights_variable_name = "kernel"
    self._bias_variable_name = "bias"

    if num_proj:
      self._state_size = rnn_cell_impl.LSTMStateTuple(num_units, num_proj)
      self._output_size = num_proj
    else:
      self._state_size = rnn_cell_impl.LSTMStateTuple(num_units, num_units)
      self._output_size = num_units

  @property
  def state_size(self):
    return self._state_size

  @property
  def output_size(self):
    return self._output_size

  def _normalize(self, weight, name):
    """Apply weight normalization.

    Args:
      weight: a 2D tensor with known number of columns.
      name: string, variable name for the normalizer.
    Returns:
      A tensor with the same shape as `weight`.
    """

    output_size = weight.get_shape().as_list()[1]
    g = vs.get_variable(name, [output_size], dtype=weight.dtype)
    return nn_impl.l2_normalize(weight, dim=0) * g

<<<<<<< HEAD
  def _linear(self, args,
=======
  def _linear(self,
              args,
>>>>>>> ad07a86d
              output_size,
              norm,
              bias,
              bias_initializer=None,
              kernel_initializer=None):
    """Linear map: sum_i(args[i] * W[i]), where W[i] is a variable.

    Args:
      args: a 2D Tensor or a list of 2D, batch x n, Tensors.
      output_size: int, second dimension of W[i].
      bias: boolean, whether to add a bias term or not.
      bias_initializer: starting value to initialize the bias
        (default is all zeros).
      kernel_initializer: starting value to initialize the weight.

    Returns:
      A 2D Tensor with shape [batch x output_size] equal to
      sum_i(args[i] * W[i]), where W[i]s are newly created matrices.

    Raises:
      ValueError: if some of the arguments has unspecified or wrong shape.
    """
    if args is None or (nest.is_sequence(args) and not args):
      raise ValueError("`args` must be specified")
    if not nest.is_sequence(args):
      args = [args]

    # Calculate the total size of arguments on dimension 1.
    total_arg_size = 0
    shapes = [a.get_shape() for a in args]
    for shape in shapes:
      if shape.ndims != 2:
        raise ValueError("linear is expecting 2D arguments: %s" % shapes)
      if shape[1].value is None:
        raise ValueError("linear expects shape[1] to be provided for shape %s, "
                         "but saw %s" % (shape, shape[1]))
      else:
        total_arg_size += shape[1].value

    dtype = [a.dtype for a in args][0]

    # Now the computation.
    scope = vs.get_variable_scope()
    with vs.variable_scope(scope) as outer_scope:
      weights = vs.get_variable(
          self._weights_variable_name, [total_arg_size, output_size],
          dtype=dtype,
          initializer=kernel_initializer)
      if norm:
        wn = []
        st = 0
        with ops.control_dependencies(None):
          for i in range(len(args)):
            en = st + shapes[i][1].value
<<<<<<< HEAD
            wn.append(self._normalize(weights[st:en, :],
                                      name='norm_{}'.format(i)))
=======
            wn.append(
                self._normalize(weights[st:en, :], name="norm_{}".format(i)))
>>>>>>> ad07a86d
            st = en

          weights = array_ops.concat(wn, axis=0)

      if len(args) == 1:
        res = math_ops.matmul(args[0], weights)
      else:
        res = math_ops.matmul(array_ops.concat(args, 1), weights)
      if not bias:
        return res

      with vs.variable_scope(outer_scope) as inner_scope:
        inner_scope.set_partitioner(None)
        if bias_initializer is None:
          bias_initializer = init_ops.constant_initializer(0.0, dtype=dtype)

        biases = vs.get_variable(
            self._bias_variable_name, [output_size],
            dtype=dtype,
            initializer=bias_initializer)

      return nn_ops.bias_add(res, biases)

  def call(self, inputs, state):
    """Run one step of LSTM.

    Args:
      inputs: input Tensor, 2D, batch x num_units.
      state: A tuple of state Tensors, both `2-D`, with column sizes
       `c_state` and `m_state`.

    Returns:
      A tuple containing:

      - A `2-D, [batch x output_dim]`, Tensor representing the output of the
        LSTM after reading `inputs` when previous state was `state`.
        Here output_dim is:
           num_proj if num_proj was set,
           num_units otherwise.
      - Tensor(s) representing the new state of LSTM after reading `inputs` when
        the previous state was `state`.  Same type and shape(s) as `state`.

    Raises:
      ValueError: If input size cannot be inferred from inputs via
        static shape inference.
    """
    dtype = inputs.dtype
    num_units = self._num_units
    sigmoid = math_ops.sigmoid
    c, h = state

    input_size = inputs.get_shape().with_rank(2)[1]
    if input_size.value is None:
      raise ValueError("Could not infer input size from inputs.get_shape()[-1]")

    with vs.variable_scope(self._scope, initializer=self._initializer):

<<<<<<< HEAD
      concat = self._linear([inputs, h], 4 * num_units,
                            norm=self._norm, bias=True)
=======
      concat = self._linear(
          [inputs, h], 4 * num_units, norm=self._norm, bias=True)
>>>>>>> ad07a86d

      # i = input_gate, j = new_input, f = forget_gate, o = output_gate
      i, j, f, o = array_ops.split(value=concat, num_or_size_splits=4, axis=1)

      if self._use_peepholes:
        w_f_diag = vs.get_variable("w_f_diag", shape=[num_units], dtype=dtype)
        w_i_diag = vs.get_variable("w_i_diag", shape=[num_units], dtype=dtype)
        w_o_diag = vs.get_variable("w_o_diag", shape=[num_units], dtype=dtype)

<<<<<<< HEAD
        new_c = (c * sigmoid(f + self._forget_bias + w_f_diag * c)
                 + sigmoid(i + w_i_diag * c) * self._activation(j))
      else:
        new_c = (c * sigmoid(f + self._forget_bias)
                 + sigmoid(i) * self._activation(j))
=======
        new_c = (
            c * sigmoid(f + self._forget_bias + w_f_diag * c) +
            sigmoid(i + w_i_diag * c) * self._activation(j))
      else:
        new_c = (
            c * sigmoid(f + self._forget_bias) +
            sigmoid(i) * self._activation(j))
>>>>>>> ad07a86d

      if self._cell_clip is not None:
        # pylint: disable=invalid-unary-operand-type
        new_c = clip_ops.clip_by_value(new_c, -self._cell_clip, self._cell_clip)
        # pylint: enable=invalid-unary-operand-type
      if self._use_peepholes:
        new_h = sigmoid(o + w_o_diag * new_c) * self._activation(new_c)
      else:
        new_h = sigmoid(o) * self._activation(new_c)

      if self._num_proj is not None:
        with vs.variable_scope("projection"):
<<<<<<< HEAD
          new_h = self._linear(new_h,
                               self._num_proj,
                               norm=self._norm,
                               bias=False)

        if self._proj_clip is not None:
          # pylint: disable=invalid-unary-operand-type
          new_h = clip_ops.clip_by_value(new_h,
                                         -self._proj_clip,
=======
          new_h = self._linear(
              new_h, self._num_proj, norm=self._norm, bias=False)

        if self._proj_clip is not None:
          # pylint: disable=invalid-unary-operand-type
          new_h = clip_ops.clip_by_value(new_h, -self._proj_clip,
>>>>>>> ad07a86d
                                         self._proj_clip)
          # pylint: enable=invalid-unary-operand-type

      new_state = rnn_cell_impl.LSTMStateTuple(new_c, new_h)
      return new_h, new_state<|MERGE_RESOLUTION|>--- conflicted
+++ resolved
@@ -327,12 +327,6 @@
   It uses peep-hole connections and optional cell clipping.
   """
 
-<<<<<<< HEAD
-  def __init__(self, num_units, use_peepholes=False,
-               cell_clip=None, initializer=None,
-               num_unit_shards=1, forget_bias=1.0,
-               feature_size=None, frequency_skip=1,
-=======
   def __init__(self,
                num_units,
                use_peepholes=False,
@@ -342,7 +336,6 @@
                forget_bias=1.0,
                feature_size=None,
                frequency_skip=1,
->>>>>>> ad07a86d
                reuse=None):
     """Initialize the parameters for an LSTM cell.
 
@@ -2805,11 +2798,6 @@
     large scale acoustic modeling." INTERSPEECH, 2014.
   """
 
-<<<<<<< HEAD
-  def __init__(self, num_units, norm=True, use_peepholes=False,
-               cell_clip=None, initializer=None, num_proj=None,
-               proj_clip=None, forget_bias=1, activation=None,
-=======
   def __init__(self,
                num_units,
                norm=True,
@@ -2820,7 +2808,6 @@
                proj_clip=None,
                forget_bias=1,
                activation=None,
->>>>>>> ad07a86d
                reuse=None):
     """Initialize the parameters of a weight-normalized LSTM cell.
 
@@ -2847,11 +2834,7 @@
     """
     super(WeightNormLSTMCell, self).__init__(_reuse=reuse)
 
-<<<<<<< HEAD
-    self._scope = 'wn_lstm_cell'
-=======
     self._scope = "wn_lstm_cell"
->>>>>>> ad07a86d
     self._num_units = num_units
     self._norm = norm
     self._initializer = initializer
@@ -2894,12 +2877,8 @@
     g = vs.get_variable(name, [output_size], dtype=weight.dtype)
     return nn_impl.l2_normalize(weight, dim=0) * g
 
-<<<<<<< HEAD
-  def _linear(self, args,
-=======
   def _linear(self,
               args,
->>>>>>> ad07a86d
               output_size,
               norm,
               bias,
@@ -2954,13 +2933,8 @@
         with ops.control_dependencies(None):
           for i in range(len(args)):
             en = st + shapes[i][1].value
-<<<<<<< HEAD
-            wn.append(self._normalize(weights[st:en, :],
-                                      name='norm_{}'.format(i)))
-=======
             wn.append(
                 self._normalize(weights[st:en, :], name="norm_{}".format(i)))
->>>>>>> ad07a86d
             st = en
 
           weights = array_ops.concat(wn, axis=0)
@@ -3018,13 +2992,8 @@
 
     with vs.variable_scope(self._scope, initializer=self._initializer):
 
-<<<<<<< HEAD
-      concat = self._linear([inputs, h], 4 * num_units,
-                            norm=self._norm, bias=True)
-=======
       concat = self._linear(
           [inputs, h], 4 * num_units, norm=self._norm, bias=True)
->>>>>>> ad07a86d
 
       # i = input_gate, j = new_input, f = forget_gate, o = output_gate
       i, j, f, o = array_ops.split(value=concat, num_or_size_splits=4, axis=1)
@@ -3034,13 +3003,6 @@
         w_i_diag = vs.get_variable("w_i_diag", shape=[num_units], dtype=dtype)
         w_o_diag = vs.get_variable("w_o_diag", shape=[num_units], dtype=dtype)
 
-<<<<<<< HEAD
-        new_c = (c * sigmoid(f + self._forget_bias + w_f_diag * c)
-                 + sigmoid(i + w_i_diag * c) * self._activation(j))
-      else:
-        new_c = (c * sigmoid(f + self._forget_bias)
-                 + sigmoid(i) * self._activation(j))
-=======
         new_c = (
             c * sigmoid(f + self._forget_bias + w_f_diag * c) +
             sigmoid(i + w_i_diag * c) * self._activation(j))
@@ -3048,7 +3010,6 @@
         new_c = (
             c * sigmoid(f + self._forget_bias) +
             sigmoid(i) * self._activation(j))
->>>>>>> ad07a86d
 
       if self._cell_clip is not None:
         # pylint: disable=invalid-unary-operand-type
@@ -3061,24 +3022,12 @@
 
       if self._num_proj is not None:
         with vs.variable_scope("projection"):
-<<<<<<< HEAD
-          new_h = self._linear(new_h,
-                               self._num_proj,
-                               norm=self._norm,
-                               bias=False)
-
-        if self._proj_clip is not None:
-          # pylint: disable=invalid-unary-operand-type
-          new_h = clip_ops.clip_by_value(new_h,
-                                         -self._proj_clip,
-=======
           new_h = self._linear(
               new_h, self._num_proj, norm=self._norm, bias=False)
 
         if self._proj_clip is not None:
           # pylint: disable=invalid-unary-operand-type
           new_h = clip_ops.clip_by_value(new_h, -self._proj_clip,
->>>>>>> ad07a86d
                                          self._proj_clip)
           # pylint: enable=invalid-unary-operand-type
 
