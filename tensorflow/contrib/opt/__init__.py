--- conflicted
+++ resolved
@@ -31,22 +31,12 @@
 
 from tensorflow.python.util.all_util import remove_undocumented
 
-<<<<<<< HEAD
 
-_allowed_symbols = ['DelayCompensatedGradientDescentOptimizer',
-                    'DropStaleGradientOptimizer',
-                    'ExternalOptimizerInterface',
-                    'LazyAdamOptimizer',
-                    'NadamOptimizer',
-                    'MovingAverageOptimizer',
-                    'ScipyOptimizerInterface',
-                    'VariableClippingOptimizer']
-=======
 _allowed_symbols = [
+    'DelayCompensatedGradientDescentOptimizer',
     'DropStaleGradientOptimizer', 'ExternalOptimizerInterface',
     'LazyAdamOptimizer', 'NadamOptimizer', 'MovingAverageOptimizer',
     'ScipyOptimizerInterface', 'VariableClippingOptimizer'
 ]
->>>>>>> f2a46993
 
 remove_undocumented(__name__, _allowed_symbols)