# Micro Speech Example

This examples shows how you can use TensorFlow Lite to run a 20 kilobyte neural network model to recognize keywords in speech. It's designed to run on systems with very small amounts of memory such as microcontrollers and DSPs. The code itself also has a small footprint (for example around 22 kilobytes on a Cortex M3) and only uses about 10 kilobytes of RAM for working memory, so it's able to run on systems like an STM32F103 with only 20 kilobytes of total SRAM and 64 kilobytes of Flash.

## Table of Contents

  - [Getting Started](#getting-started)
  - [Getting Started on a Microcontroller](#getting-started-on-a-microcontroller)
  - [Calculating the Input to the Neural Network](#calculating-the-input-to-the-neural-network)
  - [Creating Your Own Model](#creating-your-own-model)

## Getting Started

To compile and test this example on a desktop Linux or MacOS machine, download [the TensorFlow source code](https://github.com/tensorflow/tensorflow), `cd` into the source directory from a terminal, and then retrieve the support libraries you need by running:

```
tensorflow/lite/experimental/micro/tools/make/download_dependencies.sh
```

This will take a few minutes, and downloads frameworks the code uses like [CMSIS](https://developer.arm.com/embedded/cmsis) and [flatbuffers](https://google.github.io/flatbuffers/). Once that process has finished, run:

```
make -f tensorflow/lite/experimental/micro/tools/make/Makefile test_micro_speech
```

You should see a series of files get compiled, followed by some logging output from a test, which should conclude with "~~~ALL TESTS PASSED~~~". If you see this, it means that a small program has been built and run that loads a trained TensorFlow model, runs some example inputs through it, and got the expected outputs. This particular test runs spectrograms generated from recordings of people saying "Yes" and "No", and checks that the network correctly identifies them.

To understand how TensorFlow Lite does this, you can look at the `TestInvoke()` function in [micro_speech_test.cc](https://github.com/tensorflow/tensorflow/tree/master/tensorflow/lite/experimental/micro/examples/micro_speech/micro_speech_test.cc). It's a fairly small amount of code, creating an interpreter, getting a handle to a model that's been compiled into the program, and then invoking the interpreter with the model and sample inputs.

## Getting Started on a Microcontroller

Once you have downloaded the dependencies and got the x86/Linux build working, you can try building a version for the STM32F103 'bluepill' device. The following command will build the test and then run it on an emulator, assuming you have Docker installed:

*On Mac OS you need to have ARM compiler installed, one way of doing so is with brew: brew install caskroom/cask/gcc-arm-embedded*

```
make -f tensorflow/lite/experimental/micro/tools/make/Makefile TARGET=bluepill test_micro_speech
```

If you have a real device [(see here for how to set one up)](https://github.com/google/stm32_bare_lib/tree/master/README.md) you can then convert the ELF file into a  a `.bin` format executable to load onto it by running:

```
arm-none-eabi-objcopy \
tensorflow/lite/experimental/micro/tools/make/gen/bluepill_cortex-m3/bin/micro_speech_test \
tensorflow/lite/experimental/micro/tools/make/gen/bluepill_cortex-m3/bin/micro_speech_test.bin \
--output binary
```

## Calculating the Input to the Neural Network

The TensorFlow Lite model doesn't take in raw audio sample data. Instead it works with spectrograms, which are two dimensional arrays that are made up of slices of frequency information, each taken from a different time window. This test uses spectrograms that have been pre-calculated from one-second WAV files in the test data set. In a complete application these spectrograms would be calculated at runtime from microphone inputs, but the code for doing that is not yet included in this sample code.

The recipe for creating the spectrogram data is that each frequency slice is created by running an FFT across a 30ms section of the audio sample data. The input samples are treated as being between -1 and +1 as real values (encoded as -32,768 and 32,767 in 16-bit signed integer samples). This results in an FFT with 256 entries. Every sequence of six entries is averaged together, giving a total of 43 frequency buckets in the final slice. The results are stored as unsigned eight-bit values, where 0 represents a real number of zero, and 255 represents 127.5 as a real number. Each adjacent frequency entry is stored in ascending memory order (frequency bucket 0 at data[0], bucket 1 at data [1], etc). The window for the frequency analysis is then moved forward by 20ms, and the process repeated, storing the results in the next memory row (for example bucket 0 in this moved window would be in data[43 + 0], etc). This process happens 49 times in total, producing a single channel image that is 43 pixels wide, and 49 rows high. Here's an illustration of the process:

![spectrogram diagram](https://storage.googleapis.com/download.tensorflow.org/example_images/spectrogram_diagram.png)


The test data files have been generated by running the following commands:

```
bazel run tensorflow/examples/speech_commands:wav_to_features -- \
--input_wav=${HOME}/speech_commands_test_set_v0.02/yes/f2e59fea_nohash_1.wav \
--output_c_file=yes_features_data.cc \
--window_stride=20 --preprocess=average --quantize=1

bazel run tensorflow/examples/speech_commands:wav_to_features -- \
--input_wav=${HOME}/speech_commands_test_set_v0.02/no/f9643d42_nohash_4.wav \
--output_c_file=no_features_data.cc \
--window_stride=20 --preprocess=average --quantize=1
```

## Creating Your Own Model

The neural network model used in this example was built using the [TensorFlow speech commands tutorial](https://www.tensorflow.org/tutorials/sequences/audio_recognition). If you would like to create your own, you can start by training a model with this command:

```
bazel run -c opt --copt=-mavx2 --copt=-mfma \
tensorflow/examples/speech_commands:train -- \
--model_architecture=tiny_conv --window_stride=20 --preprocess=average \
--wanted_words="yes,no" --silence_percentage=25 --unknown_percentage=25 --quantize=1
```

If you see a compiling error on older machines, try leaving out the `--copt` arguments, they are just there to accelerate training on chips that support the extensions. The training process is likely to take a couple of hours. Once it has completed, the next step is to freeze the variables:

```
bazel run tensorflow/examples/speech_commands:freeze -- \
--model_architecture=tiny_conv --window_stride=20 --preprocess=average \
--wanted_words="yes,no" --quantize=1 --output_file=/tmp/tiny_conv.pb \
--start_checkpoint=/tmp/speech_commands_train/tiny_conv.ckpt-18000
```

The next step is to create a TensorFlow Lite file from the frozen graph:

```
bazel run tensorflow/lite/toco:toco -- \
--input_file=/tmp/tiny_conv.pb --output_file=/tmp/tiny_conv.tflite \
--input_shapes=1,49,43,1 --input_arrays=Reshape_1 --output_arrays='labels_softmax' \
--inference_type=QUANTIZED_UINT8 --mean_values=0 --std_values=2 \
--change_concat_input_ranges=false
```

Finally, convert the file into a C source file that can be compiled into an embedded system:

```
<<<<<<< HEAD
xxd -i /tmp/tiny_conv.tflite > /tmp/tiny_conv_simple_features_model_data.cc
=======
xxd -i /tmp/tiny_conv.tflite > /tmp/tiny_conv_model_data.cc
```

### Creating Your Own Model With Google Cloud

If want to train your model in Google Cloud you can do so by using pre-configured Deep Learning images.

First create the VM:

```
export IMAGE_FAMILY="tf-latest-cpu" 
export ZONE="us-west1-b" # Or any other required region
export INSTANCE_NAME="model-trainer"
export INSTANCE_TYPE="n1-standard-8" # or any other instance type
gcloud compute instances create $INSTANCE_NAME \
        --zone=$ZONE \
        --image-family=$IMAGE_FAMILY \
        --image-project=deeplearning-platform-release \
        --machine-type=$INSTANCE_TYPE \
        --boot-disk-size=120GB \
        --min-cpu-platform=Intel\ Skylake
```

As soon as instance has been created you can SSH to it(as a jupyter user!):

```
gcloud compute ssh "jupyter@${INSTANCE_NAME}"
```

now install Bazel:

```
wget https://github.com/bazelbuild/bazel/releases/download/0.15.0/bazel-0.15.0-installer-linux-x86_64.sh
sudo bash ./bazel-0.15.0-installer-linux-x86_64.sh
source /usr/local/lib/bazel/bin/bazel-complete.bash
sudo ln /usr/local/bin/bazel /usr/bin/bazel
```
and finally run the build:

```
# TensorFlow already pre-baked on the image
cd src/tensorflow
bazel run -c opt --copt=-mavx2 --copt=-mfma \
tensorflow/examples/speech_commands:train -- \
--model_architecture=tiny_conv --window_stride=20 --preprocess=average \
--wanted_words="yes,no" --silence_percentage=25 --unknown_percentage=25 --quantize=1
```

After build is over follow the rest of the instrucitons from this tutorial. And finally do not forget to remove the instance when training is done:

```
gcloud compute instances delete "${INSTANCE_NAME}" --zone="${ZONE}"
>>>>>>> a537b96b
```<|MERGE_RESOLUTION|>--- conflicted
+++ resolved
@@ -31,7 +31,8 @@
 
 Once you have downloaded the dependencies and got the x86/Linux build working, you can try building a version for the STM32F103 'bluepill' device. The following command will build the test and then run it on an emulator, assuming you have Docker installed:
 
-*On Mac OS you need to have ARM compiler installed, one way of doing so is with brew: brew install caskroom/cask/gcc-arm-embedded*
+*On Mac OS you need to have ARM compiler installed, one way of doing so is with
+brew: brew install caskroom/cask/gcc-arm-embedded*
 
 ```
 make -f tensorflow/lite/experimental/micro/tools/make/Makefile TARGET=bluepill test_micro_speech
@@ -102,20 +103,18 @@
 Finally, convert the file into a C source file that can be compiled into an embedded system:
 
 ```
-<<<<<<< HEAD
 xxd -i /tmp/tiny_conv.tflite > /tmp/tiny_conv_simple_features_model_data.cc
-=======
-xxd -i /tmp/tiny_conv.tflite > /tmp/tiny_conv_model_data.cc
 ```
 
 ### Creating Your Own Model With Google Cloud
 
-If want to train your model in Google Cloud you can do so by using pre-configured Deep Learning images.
+If want to train your model in Google Cloud you can do so by using
+pre-configured Deep Learning images.
 
 First create the VM:
 
 ```
-export IMAGE_FAMILY="tf-latest-cpu" 
+export IMAGE_FAMILY="tf-latest-cpu"
 export ZONE="us-west1-b" # Or any other required region
 export INSTANCE_NAME="model-trainer"
 export INSTANCE_TYPE="n1-standard-8" # or any other instance type
@@ -142,6 +141,7 @@
 source /usr/local/lib/bazel/bin/bazel-complete.bash
 sudo ln /usr/local/bin/bazel /usr/bin/bazel
 ```
+
 and finally run the build:
 
 ```
@@ -153,9 +153,9 @@
 --wanted_words="yes,no" --silence_percentage=25 --unknown_percentage=25 --quantize=1
 ```
 
-After build is over follow the rest of the instrucitons from this tutorial. And finally do not forget to remove the instance when training is done:
+After build is over follow the rest of the instrucitons from this tutorial. And
+finally do not forget to remove the instance when training is done:
 
 ```
 gcloud compute instances delete "${INSTANCE_NAME}" --zone="${ZONE}"
->>>>>>> a537b96b
 ```